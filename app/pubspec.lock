# Generated by pub
# See https://dart.dev/tools/pub/glossary#lockfile
packages:
  archive:
    dependency: transitive
    description:
      name: archive
      url: "https://pub.dartlang.org"
    source: hosted
    version: "3.1.11"
  args:
    dependency: transitive
    description:
      name: args
      url: "https://pub.dartlang.org"
    source: hosted
    version: "2.3.0"
  async:
    dependency: transitive
    description:
      name: async
      url: "https://pub.dartlang.org"
    source: hosted
    version: "2.8.2"
  bloc:
    dependency: transitive
    description:
      name: bloc
      url: "https://pub.dartlang.org"
    source: hosted
    version: "8.0.3"
  boolean_selector:
    dependency: transitive
    description:
      name: boolean_selector
      url: "https://pub.dartlang.org"
    source: hosted
    version: "2.1.0"
  bubble:
    dependency: "direct main"
    description:
      name: bubble
      url: "https://pub.dartlang.org"
    source: hosted
    version: "1.2.1"
  cached_network_image:
    dependency: "direct main"
    description:
      name: cached_network_image
      url: "https://pub.dartlang.org"
    source: hosted
    version: "3.2.0"
  cached_network_image_platform_interface:
    dependency: transitive
    description:
      name: cached_network_image_platform_interface
      url: "https://pub.dartlang.org"
    source: hosted
    version: "1.0.0"
  cached_network_image_web:
    dependency: transitive
    description:
      name: cached_network_image_web
      url: "https://pub.dartlang.org"
    source: hosted
    version: "1.0.1"
  characters:
    dependency: transitive
    description:
      name: characters
      url: "https://pub.dartlang.org"
    source: hosted
    version: "1.2.0"
  charcode:
    dependency: transitive
    description:
      name: charcode
      url: "https://pub.dartlang.org"
    source: hosted
    version: "1.3.1"
  clock:
    dependency: transitive
    description:
      name: clock
      url: "https://pub.dartlang.org"
    source: hosted
    version: "1.1.0"
  collection:
    dependency: transitive
    description:
      name: collection
      url: "https://pub.dartlang.org"
    source: hosted
    version: "1.16.0"
  colorize_text_avatar:
    dependency: "direct main"
    description:
      name: colorize_text_avatar
      url: "https://pub.dartlang.org"
    source: hosted
    version: "1.0.2"
  cross_file:
    dependency: transitive
    description:
      name: cross_file
      url: "https://pub.dartlang.org"
    source: hosted
    version: "0.3.2"
  crypto:
    dependency: transitive
    description:
      name: crypto
      url: "https://pub.dartlang.org"
    source: hosted
    version: "3.0.1"
  csslib:
    dependency: transitive
    description:
      name: csslib
      url: "https://pub.dartlang.org"
    source: hosted
    version: "0.17.1"
  cupertino_icons:
    dependency: "direct main"
    description:
      name: cupertino_icons
      url: "https://pub.dartlang.org"
    source: hosted
    version: "1.0.4"
  diffutil_dart:
    dependency: transitive
    description:
      name: diffutil_dart
      url: "https://pub.dartlang.org"
    source: hosted
    version: "3.0.0"
  duration:
    dependency: "direct main"
    description:
      name: duration
      url: "https://pub.dartlang.org"
    source: hosted
    version: "3.0.11"
  effektio_flutter_sdk:
    dependency: "direct main"
    description:
      path: "../effektio_flutter_sdk"
      relative: true
    source: path
    version: "0.0.1"
  emoji_picker_flutter:
    dependency: "direct main"
    description:
      name: emoji_picker_flutter
      url: "https://pub.dartlang.org"
    source: hosted
    version: "1.1.2"
  equatable:
    dependency: transitive
    description:
      name: equatable
      url: "https://pub.dartlang.org"
    source: hosted
    version: "2.0.3"
  expandable_text:
    dependency: "direct main"
    description:
      name: expandable_text
      url: "https://pub.dartlang.org"
    source: hosted
    version: "2.3.0"
  fake_async:
    dependency: transitive
    description:
      name: fake_async
      url: "https://pub.dartlang.org"
    source: hosted
    version: "1.3.0"
  ffi:
    dependency: transitive
    description:
      name: ffi
      url: "https://pub.dartlang.org"
    source: hosted
    version: "1.1.2"
  file:
    dependency: transitive
    description:
      name: file
      url: "https://pub.dartlang.org"
    source: hosted
    version: "6.1.2"
  file_picker:
    dependency: "direct main"
    description:
      name: file_picker
      url: "https://pub.dartlang.org"
    source: hosted
    version: "4.5.1"
  filesystem_picker:
    dependency: "direct main"
    description:
      name: filesystem_picker
      url: "https://pub.dartlang.org"
    source: hosted
    version: "2.0.1"
  flex_color_picker:
    dependency: transitive
    description:
      name: flex_color_picker
      url: "https://pub.dartlang.org"
    source: hosted
    version: "2.4.0"
  flutter:
    dependency: "direct main"
    description: flutter
    source: sdk
    version: "0.0.0"
  flutter_bloc:
    dependency: "direct main"
    description:
      name: flutter_bloc
      url: "https://pub.dartlang.org"
    source: hosted
    version: "8.0.1"
  flutter_blurhash:
    dependency: transitive
    description:
      name: flutter_blurhash
      url: "https://pub.dartlang.org"
    source: hosted
    version: "0.6.6"
  flutter_cache_manager:
    dependency: transitive
    description:
      name: flutter_cache_manager
      url: "https://pub.dartlang.org"
    source: hosted
    version: "3.3.0"
  flutter_chat_types:
    dependency: "direct main"
    description:
      name: flutter_chat_types
      url: "https://pub.dartlang.org"
    source: hosted
    version: "3.3.4"
  flutter_chat_ui:
    dependency: "direct main"
    description:
      name: flutter_chat_ui
      url: "https://pub.dartlang.org"
    source: hosted
    version: "1.5.8"
  flutter_colorpicker:
    dependency: "direct main"
    description:
      name: flutter_colorpicker
      url: "https://pub.dartlang.org"
    source: hosted
    version: "1.0.3"
  flutter_driver:
    dependency: transitive
    description: flutter
    source: sdk
    version: "0.0.0"
  flutter_inappwebview:
    dependency: transitive
    description:
      name: flutter_inappwebview
      url: "https://pub.dartlang.org"
    source: hosted
    version: "5.4.0+2"
  flutter_keyboard_visibility:
    dependency: transitive
    description:
      name: flutter_keyboard_visibility
      url: "https://pub.dartlang.org"
    source: hosted
    version: "5.2.0"
  flutter_keyboard_visibility_platform_interface:
    dependency: transitive
    description:
      name: flutter_keyboard_visibility_platform_interface
      url: "https://pub.dartlang.org"
    source: hosted
    version: "2.0.0"
  flutter_keyboard_visibility_web:
    dependency: transitive
    description:
      name: flutter_keyboard_visibility_web
      url: "https://pub.dartlang.org"
    source: hosted
    version: "2.0.0"
  flutter_launcher_icons:
    dependency: "direct dev"
    description:
      name: flutter_launcher_icons
      url: "https://pub.dartlang.org"
    source: hosted
    version: "0.9.2"
  flutter_link_previewer:
    dependency: "direct main"
    description:
      name: flutter_link_previewer
      url: "https://pub.dartlang.org"
    source: hosted
    version: "2.6.6"
  flutter_linkify:
    dependency: transitive
    description:
      name: flutter_linkify
      url: "https://pub.dartlang.org"
    source: hosted
    version: "5.0.2"
  flutter_lints:
    dependency: "direct dev"
    description:
      name: flutter_lints
      url: "https://pub.dartlang.org"
    source: hosted
    version: "1.0.4"
  flutter_localizations:
    dependency: "direct main"
    description: flutter
    source: sdk
    version: "0.0.0"
  flutter_parsed_text:
    dependency: transitive
    description:
      name: flutter_parsed_text
      url: "https://pub.dartlang.org"
    source: hosted
    version: "2.2.1"
  flutter_plugin_android_lifecycle:
    dependency: transitive
    description:
      name: flutter_plugin_android_lifecycle
      url: "https://pub.dartlang.org"
    source: hosted
    version: "2.0.5"
  flutter_rust_bridge:
    dependency: transitive
    description:
      name: flutter_rust_bridge
      url: "https://pub.dartlang.org"
    source: hosted
    version: "1.14.0"
  flutter_svg:
    dependency: "direct main"
    description:
      name: flutter_svg
      url: "https://pub.dartlang.org"
    source: hosted
    version: "1.0.3"
  flutter_test:
    dependency: "direct dev"
    description: flutter
    source: sdk
    version: "0.0.0"
  flutter_web_plugins:
    dependency: transitive
    description: flutter
    source: sdk
    version: "0.0.0"
<<<<<<< HEAD
  fluttertoast:
    dependency: "direct main"
    description:
      name: fluttertoast
      url: "https://pub.dartlang.org"
    source: hosted
    version: "8.0.9"
=======
>>>>>>> 1701a9e6
  formz:
    dependency: "direct main"
    description:
      name: formz
      url: "https://pub.dartlang.org"
    source: hosted
    version: "0.4.1"
  fuchsia_remote_debug_protocol:
    dependency: transitive
    description: flutter
    source: sdk
    version: "0.0.0"
  google_fonts:
    dependency: "direct main"
    description:
      name: google_fonts
      url: "https://pub.dartlang.org"
    source: hosted
    version: "2.3.1"
  html:
    dependency: transitive
    description:
      name: html
      url: "https://pub.dartlang.org"
    source: hosted
    version: "0.15.0"
  html_editor_enhanced:
    dependency: "direct main"
    description:
      name: html_editor_enhanced
      url: "https://pub.dartlang.org"
    source: hosted
    version: "2.4.0+1"
  http:
    dependency: transitive
    description:
      name: http
      url: "https://pub.dartlang.org"
    source: hosted
    version: "0.13.4"
  http_parser:
    dependency: transitive
    description:
      name: http_parser
      url: "https://pub.dartlang.org"
    source: hosted
    version: "4.0.0"
  image:
    dependency: transitive
    description:
      name: image
      url: "https://pub.dartlang.org"
    source: hosted
    version: "3.1.3"
  image_picker:
    dependency: "direct main"
    description:
      name: image_picker
      url: "https://pub.dartlang.org"
    source: hosted
    version: "0.8.5"
  image_picker_android:
    dependency: transitive
    description:
      name: image_picker_android
      url: "https://pub.dartlang.org"
    source: hosted
    version: "0.8.4+11"
  image_picker_for_web:
    dependency: transitive
    description:
      name: image_picker_for_web
      url: "https://pub.dartlang.org"
    source: hosted
    version: "2.1.6"
  image_picker_ios:
    dependency: transitive
    description:
      name: image_picker_ios
      url: "https://pub.dartlang.org"
    source: hosted
    version: "0.8.4+11"
  image_picker_platform_interface:
    dependency: transitive
    description:
      name: image_picker_platform_interface
      url: "https://pub.dartlang.org"
    source: hosted
    version: "2.4.4"
  infinite_listview:
    dependency: transitive
    description:
      name: infinite_listview
      url: "https://pub.dartlang.org"
    source: hosted
    version: "1.1.0"
  integration_test:
    dependency: "direct dev"
    description: flutter
    source: sdk
    version: "0.0.0"
  intl:
    dependency: "direct main"
    description:
      name: intl
      url: "https://pub.dartlang.org"
    source: hosted
    version: "0.17.0"
  isolate:
    dependency: transitive
    description:
      name: isolate
      url: "https://pub.dartlang.org"
    source: hosted
    version: "2.1.1"
  js:
    dependency: transitive
    description:
      name: js
      url: "https://pub.dartlang.org"
    source: hosted
    version: "0.6.4"
  json_annotation:
    dependency: transitive
    description:
      name: json_annotation
      url: "https://pub.dartlang.org"
    source: hosted
    version: "4.4.0"
  linkify:
    dependency: transitive
    description:
      name: linkify
      url: "https://pub.dartlang.org"
    source: hosted
    version: "4.1.0"
  lints:
    dependency: transitive
    description:
      name: lints
      url: "https://pub.dartlang.org"
    source: hosted
    version: "1.0.1"
  matcher:
    dependency: transitive
    description:
      name: matcher
      url: "https://pub.dartlang.org"
    source: hosted
    version: "0.12.11"
  material_color_utilities:
    dependency: transitive
    description:
      name: material_color_utilities
      url: "https://pub.dartlang.org"
    source: hosted
    version: "0.1.4"
  meta:
    dependency: transitive
    description:
      name: meta
      url: "https://pub.dartlang.org"
    source: hosted
    version: "1.7.0"
  mime:
    dependency: "direct main"
    description:
      name: mime
      url: "https://pub.dartlang.org"
    source: hosted
    version: "1.0.2"
  mutex:
    dependency: "direct main"
    description:
      name: mutex
      url: "https://pub.dartlang.org"
    source: hosted
    version: "3.0.0"
  nested:
    dependency: transitive
    description:
      name: nested
      url: "https://pub.dartlang.org"
    source: hosted
    version: "1.0.0"
  numberpicker:
    dependency: transitive
    description:
      name: numberpicker
      url: "https://pub.dartlang.org"
    source: hosted
    version: "2.1.1"
  octo_image:
    dependency: transitive
    description:
      name: octo_image
      url: "https://pub.dartlang.org"
    source: hosted
    version: "1.0.1"
  open_file:
    dependency: "direct main"
    description:
      name: open_file
      url: "https://pub.dartlang.org"
    source: hosted
    version: "3.2.1"
  path:
    dependency: transitive
    description:
      name: path
      url: "https://pub.dartlang.org"
    source: hosted
    version: "1.8.1"
  path_drawing:
    dependency: transitive
    description:
      name: path_drawing
      url: "https://pub.dartlang.org"
    source: hosted
    version: "1.0.0"
  path_parsing:
    dependency: transitive
    description:
      name: path_parsing
      url: "https://pub.dartlang.org"
    source: hosted
    version: "1.0.0"
  path_provider:
    dependency: "direct main"
    description:
      name: path_provider
      url: "https://pub.dartlang.org"
    source: hosted
    version: "2.0.8"
  path_provider_android:
    dependency: transitive
    description:
      name: path_provider_android
      url: "https://pub.dartlang.org"
    source: hosted
    version: "2.0.12"
  path_provider_ios:
    dependency: transitive
    description:
      name: path_provider_ios
      url: "https://pub.dartlang.org"
    source: hosted
    version: "2.0.8"
  path_provider_linux:
    dependency: transitive
    description:
      name: path_provider_linux
      url: "https://pub.dartlang.org"
    source: hosted
    version: "2.1.5"
  path_provider_macos:
    dependency: transitive
    description:
      name: path_provider_macos
      url: "https://pub.dartlang.org"
    source: hosted
    version: "2.0.5"
  path_provider_platform_interface:
    dependency: transitive
    description:
      name: path_provider_platform_interface
      url: "https://pub.dartlang.org"
    source: hosted
    version: "2.0.3"
  path_provider_windows:
    dependency: transitive
    description:
      name: path_provider_windows
      url: "https://pub.dartlang.org"
    source: hosted
    version: "2.0.5"
  pedantic:
    dependency: transitive
    description:
      name: pedantic
      url: "https://pub.dartlang.org"
    source: hosted
    version: "1.11.1"
  permission_handler:
    dependency: "direct main"
    description:
      name: permission_handler
      url: "https://pub.dartlang.org"
    source: hosted
    version: "9.2.0"
  permission_handler_android:
    dependency: transitive
    description:
      name: permission_handler_android
      url: "https://pub.dartlang.org"
    source: hosted
    version: "9.0.2+1"
  permission_handler_apple:
    dependency: transitive
    description:
      name: permission_handler_apple
      url: "https://pub.dartlang.org"
    source: hosted
    version: "9.0.4"
  permission_handler_platform_interface:
    dependency: transitive
    description:
      name: permission_handler_platform_interface
      url: "https://pub.dartlang.org"
    source: hosted
    version: "3.7.0"
  permission_handler_windows:
    dependency: transitive
    description:
      name: permission_handler_windows
      url: "https://pub.dartlang.org"
    source: hosted
    version: "0.1.0"
  petitparser:
    dependency: transitive
    description:
      name: petitparser
      url: "https://pub.dartlang.org"
    source: hosted
    version: "4.4.0"
  photo_view:
    dependency: transitive
    description:
      name: photo_view
      url: "https://pub.dartlang.org"
    source: hosted
    version: "0.13.0"
  platform:
    dependency: transitive
    description:
      name: platform
      url: "https://pub.dartlang.org"
    source: hosted
    version: "3.1.0"
  plugin_platform_interface:
    dependency: transitive
    description:
      name: plugin_platform_interface
      url: "https://pub.dartlang.org"
    source: hosted
    version: "2.1.2"
  pointer_interceptor:
    dependency: transitive
    description:
      name: pointer_interceptor
      url: "https://pub.dartlang.org"
    source: hosted
    version: "0.9.3"
  process:
    dependency: transitive
    description:
      name: process
      url: "https://pub.dartlang.org"
    source: hosted
    version: "4.2.4"
  provider:
    dependency: transitive
    description:
      name: provider
      url: "https://pub.dartlang.org"
    source: hosted
    version: "6.0.2"
  rxdart:
    dependency: transitive
    description:
      name: rxdart
      url: "https://pub.dartlang.org"
    source: hosted
    version: "0.27.3"
  shared_preferences:
    dependency: transitive
    description:
      name: shared_preferences
      url: "https://pub.dartlang.org"
    source: hosted
    version: "2.0.13"
  shared_preferences_android:
    dependency: transitive
    description:
      name: shared_preferences_android
      url: "https://pub.dartlang.org"
    source: hosted
    version: "2.0.11"
  shared_preferences_ios:
    dependency: transitive
    description:
      name: shared_preferences_ios
      url: "https://pub.dartlang.org"
    source: hosted
    version: "2.1.0"
  shared_preferences_linux:
    dependency: transitive
    description:
      name: shared_preferences_linux
      url: "https://pub.dartlang.org"
    source: hosted
    version: "2.1.0"
  shared_preferences_macos:
    dependency: transitive
    description:
      name: shared_preferences_macos
      url: "https://pub.dartlang.org"
    source: hosted
    version: "2.0.3"
  shared_preferences_platform_interface:
    dependency: transitive
    description:
      name: shared_preferences_platform_interface
      url: "https://pub.dartlang.org"
    source: hosted
    version: "2.0.0"
  shared_preferences_web:
    dependency: transitive
    description:
      name: shared_preferences_web
      url: "https://pub.dartlang.org"
    source: hosted
    version: "2.0.3"
  shared_preferences_windows:
    dependency: transitive
    description:
      name: shared_preferences_windows
      url: "https://pub.dartlang.org"
    source: hosted
    version: "2.1.0"
  sky_engine:
    dependency: transitive
    description: flutter
    source: sdk
    version: "0.0.99"
  source_span:
    dependency: transitive
    description:
      name: source_span
      url: "https://pub.dartlang.org"
    source: hosted
    version: "1.8.2"
  sqflite:
    dependency: transitive
    description:
      name: sqflite
      url: "https://pub.dartlang.org"
    source: hosted
    version: "2.0.2"
  sqflite_common:
    dependency: transitive
    description:
      name: sqflite_common
      url: "https://pub.dartlang.org"
    source: hosted
    version: "2.2.1"
  stack_trace:
    dependency: transitive
    description:
      name: stack_trace
      url: "https://pub.dartlang.org"
    source: hosted
    version: "1.10.0"
  stream_channel:
    dependency: transitive
    description:
      name: stream_channel
      url: "https://pub.dartlang.org"
    source: hosted
    version: "2.1.0"
  string_scanner:
    dependency: transitive
    description:
      name: string_scanner
      url: "https://pub.dartlang.org"
    source: hosted
    version: "1.1.0"
  string_validator:
    dependency: transitive
    description:
      name: string_validator
      url: "https://pub.dartlang.org"
    source: hosted
    version: "0.3.0"
  sync_http:
    dependency: transitive
    description:
      name: sync_http
      url: "https://pub.dartlang.org"
    source: hosted
    version: "0.3.0"
  synchronized:
    dependency: transitive
    description:
      name: synchronized
      url: "https://pub.dartlang.org"
    source: hosted
    version: "3.0.0+2"
  term_glyph:
    dependency: transitive
    description:
      name: term_glyph
      url: "https://pub.dartlang.org"
    source: hosted
    version: "1.2.0"
  test_api:
    dependency: transitive
    description:
      name: test_api
      url: "https://pub.dartlang.org"
    source: hosted
    version: "0.4.9"
  themed:
    dependency: "direct main"
    description:
      name: themed
      url: "https://pub.dartlang.org"
    source: hosted
    version: "3.0.2"
  transparent_image:
    dependency: "direct main"
    description:
      name: transparent_image
      url: "https://pub.dartlang.org"
    source: hosted
    version: "2.0.0"
  typed_data:
    dependency: transitive
    description:
      name: typed_data
      url: "https://pub.dartlang.org"
    source: hosted
    version: "1.3.0"
  url_launcher:
    dependency: transitive
    description:
      name: url_launcher
      url: "https://pub.dartlang.org"
    source: hosted
    version: "6.0.20"
  url_launcher_android:
    dependency: transitive
    description:
      name: url_launcher_android
      url: "https://pub.dartlang.org"
    source: hosted
    version: "6.0.15"
  url_launcher_ios:
    dependency: transitive
    description:
      name: url_launcher_ios
      url: "https://pub.dartlang.org"
    source: hosted
    version: "6.0.15"
  url_launcher_linux:
    dependency: transitive
    description:
      name: url_launcher_linux
      url: "https://pub.dartlang.org"
    source: hosted
    version: "3.0.0"
  url_launcher_macos:
    dependency: transitive
    description:
      name: url_launcher_macos
      url: "https://pub.dartlang.org"
    source: hosted
    version: "3.0.0"
  url_launcher_platform_interface:
    dependency: transitive
    description:
      name: url_launcher_platform_interface
      url: "https://pub.dartlang.org"
    source: hosted
    version: "2.0.5"
  url_launcher_web:
    dependency: transitive
    description:
      name: url_launcher_web
      url: "https://pub.dartlang.org"
    source: hosted
    version: "2.0.8"
  url_launcher_windows:
    dependency: transitive
    description:
      name: url_launcher_windows
      url: "https://pub.dartlang.org"
    source: hosted
    version: "3.0.0"
  uuid:
    dependency: transitive
    description:
      name: uuid
      url: "https://pub.dartlang.org"
    source: hosted
    version: "3.0.6"
  vector_math:
    dependency: transitive
    description:
      name: vector_math
      url: "https://pub.dartlang.org"
    source: hosted
    version: "2.1.2"
  visibility_detector:
    dependency: transitive
    description:
      name: visibility_detector
      url: "https://pub.dartlang.org"
    source: hosted
    version: "0.2.2"
  vm_service:
    dependency: transitive
    description:
      name: vm_service
      url: "https://pub.dartlang.org"
    source: hosted
    version: "8.2.2"
  webdriver:
    dependency: transitive
    description:
      name: webdriver
      url: "https://pub.dartlang.org"
    source: hosted
    version: "3.0.0"
  win32:
    dependency: transitive
    description:
      name: win32
      url: "https://pub.dartlang.org"
    source: hosted
    version: "2.4.1"
  xdg_directories:
    dependency: transitive
    description:
      name: xdg_directories
      url: "https://pub.dartlang.org"
    source: hosted
    version: "0.2.0+1"
  xml:
    dependency: transitive
    description:
      name: xml
      url: "https://pub.dartlang.org"
    source: hosted
    version: "5.3.1"
  yaml:
    dependency: transitive
    description:
      name: yaml
      url: "https://pub.dartlang.org"
    source: hosted
    version: "3.1.0"
sdks:
  dart: ">=2.17.0-0 <3.0.0"
  flutter: ">=3.0.0"<|MERGE_RESOLUTION|>--- conflicted
+++ resolved
@@ -362,7 +362,6 @@
     description: flutter
     source: sdk
     version: "0.0.0"
-<<<<<<< HEAD
   fluttertoast:
     dependency: "direct main"
     description:
@@ -370,8 +369,6 @@
       url: "https://pub.dartlang.org"
     source: hosted
     version: "8.0.9"
-=======
->>>>>>> 1701a9e6
   formz:
     dependency: "direct main"
     description:
