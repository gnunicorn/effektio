name: effektio
description: Your social privacy-first Organising App

# The following line prevents the package from being accidentally published to
# pub.dev using `flutter pub publish`. This is preferred for private packages.
publish_to: 'none' # Remove this line if you wish to publish to pub.dev

# The following defines the version and build number for your application.
# A version number is three numbers separated by dots, like 1.2.43
# followed by an optional build number separated by a +.
# Both the version and the builder number may be overridden in flutter
# build by specifying --build-name and --build-number, respectively.
# In Android, build-name is used as versionName while build-number used as versionCode.
# Read more about Android versioning at https://developer.android.com/studio/publish/versioning
# In iOS, build-name is used as CFBundleShortVersionString while build-number used as CFBundleVersion.
# Read more about iOS versioning at
# https://developer.apple.com/library/archive/documentation/General/Reference/InfoPlistKeyReference/Articles/CoreFoundationKeys.html
version: 0.0.1+1

environment:
  sdk: ">=2.16.0-134.1.beta <3.0.0"

# Dependencies specify other packages that your package needs in order to work.
# To automatically upgrade your package dependencies to the latest versions
# consider running `flutter pub upgrade --major-versions`. Alternatively,
# dependencies can be manually updated by changing the version numbers below to
# the latest version available on pub.dev. To see which dependencies have newer
# versions available, run `flutter pub outdated`.
dependencies:
  flutter:
    sdk: flutter
  flutter_localizations: 
    sdk: flutter
  intl: ^0.17.0       
  # The following adds the Cupertino Icons font to your application.
  # Use with the CupertinoIcons class for iOS style icons.
  cupertino_icons: ^1.0.2
  path_provider: ^2.0.8
  formz: ^0.4.1
  flutter_chat_ui: ^1.5.7
  flutter_chat_types: ^3.3.2
  google_fonts: ^2.3.1
  flutter_bloc: ^8.0.1
  flutter_svg: ^1.0.3
  duration: ^3.0.11
  image_picker: ^0.8.5
  file_picker: ^4.5.1
  open_file: ^3.2.1
  cached_network_image: ^3.2.0
  flutter_link_previewer: ^2.6.6
  bubble: ^1.2.1
  colorize_text_avatar: ^1.0.2
  html_editor_enhanced: ^2.4.0+1
  themed: ^3.0.2
  effektio_flutter_sdk:
    path: ../effektio_flutter_sdk
  mime: ^1.0.2
  mutex: ^3.0.0
  flutter_colorpicker: ^1.0.3
  emoji_picker_flutter: ^1.1.2
<<<<<<< HEAD
  filesystem_picker: ^2.0.1
  permission_handler: ^9.2.0
  transparent_image: ^2.0.0
=======
  flutter_slidable: ^1.3.0
>>>>>>> a9702b70
  expandable_text: ^2.3.0
  get: ^4.6.5


dev_dependencies:
  flutter_test:
    sdk: flutter
  integration_test:
    sdk: flutter
  flutter_launcher_icons: ^0.9.2
  flutter_lints: ^1.0.4


flutter_icons:
  android: true
  ios: true
  image_path: "assets/icon/logo.png"

  # The "flutter_lints" package below contains a set of recommended lints to
  # encourage good coding practices. The lint set provided by the package is
  # activated in the `analysis_options.yaml` file located at the root of your
  # package. See that file for information about deactivating specific lint
  # rules and activating additional ones.
  flutter_lints: ^1.0.0

# For information on the generic Dart part of this file, see the
# following page: https://dart.dev/tools/pub/pubspec

# The following section is specific to Flutter.
flutter:

  # The following line ensures that the Material Icons font is
  # included with your application, so that you can use the icons in
  # the material Icons class.
  uses-material-design: true
  generate: true
  # To add assets to your application, add an assets section, like this:
  assets:
    - assets/images/
    - assets/icon/
    - google_fonts/
  
  #   - images/a_dot_ham.jpeg

  # An image asset can refer to one or more resolution-specific "variants", see
  # https://flutter.dev/assets-and-images/#resolution-aware.

  # For details regarding adding assets from package dependencies, see
  # https://flutter.dev/assets-and-images/#from-packages

  # To add custom fonts to your application, add a fonts section here,
  # in this "flutter" section. Each entry in this list should have a
  # "family" key with the font family name, and a "fonts" key with a
  # list giving the asset and other descriptors for the font. For
  # example:
  # fonts:
  #   - family: Schyler
  #     fonts:
  #       - asset: fonts/Schyler-Regular.ttf
  #       - asset: fonts/Schyler-Italic.ttf
  #         style: italic
  #   - family: Trajan Pro
  #     fonts:
  #       - asset: fonts/TrajanPro.ttf
  #       - asset: fonts/TrajanPro_Bold.ttf
  #         weight: 700
  #
  # For details regarding fonts from package dependencies,
  # see https://flutter.dev/custom-fonts/#from-packages
                                                   <|MERGE_RESOLUTION|>--- conflicted
+++ resolved
@@ -58,13 +58,10 @@
   mutex: ^3.0.0
   flutter_colorpicker: ^1.0.3
   emoji_picker_flutter: ^1.1.2
-<<<<<<< HEAD
   filesystem_picker: ^2.0.1
   permission_handler: ^9.2.0
   transparent_image: ^2.0.0
-=======
   flutter_slidable: ^1.3.0
->>>>>>> a9702b70
   expandable_text: ^2.3.0
   get: ^4.6.5
 
@@ -133,5 +130,4 @@
   #         weight: 700
   #
   # For details regarding fonts from package dependencies,
-  # see https://flutter.dev/custom-fonts/#from-packages
-                                                   +  # see https://flutter.dev/custom-fonts/#from-packages