// ignore_for_file: prefer_const_constructors, avoid_unnecessary_containers


import 'package:effektio/common/store/Colors.dart';
import 'package:effektio/common/widget/AppCommon.dart';
import 'package:effektio/common/widget/customAvatar.dart';
import 'package:effektio/screens/HomeScreens/ChatScreen.dart';
import 'package:effektio_flutter_sdk/effektio_flutter_sdk_ffi.dart';
import 'package:flutter/material.dart';


class ChatOverview extends StatelessWidget {
  final List<Conversation> rooms;
  final String? user;
  const ChatOverview({
    Key? key,
    required this.rooms,
    required this.user,
  }) : super(key: key);

  @override
  Widget build(BuildContext context) {
    return ListView.builder(
      shrinkWrap: true,
      scrollDirection: Axis.vertical,
      padding: const EdgeInsets.only(top: 10),
      itemCount: rooms.length,
      itemBuilder: (BuildContext context, int index) {
        return Column(
          children: <Widget>[
            ChatListItem(
              room: rooms[index],
              user: user,
            ),
            Container(
              child: Divider(
                indent: 75,
                endIndent: 15,
                height: 1,
                thickness: 0.5,
                color: Colors.grey[700],
              ),
            ),
          ],
        );
      },
    );
  }
}

class ChatListItem extends StatelessWidget {
  final Conversation room;
  final String? user;
  const ChatListItem({Key? key, required this.room, required this.user})
      : super(key: key);

  @override
  Widget build(BuildContext context) {
    // ToDo: UnreadCounter
    return ListTile(
      onTap: () {
        Navigator.push(
          context,
          MaterialPageRoute(
            builder: (context) => ChatScreen(
              room: room,
              user: user,
            ),
          ),
        );
      },
<<<<<<< HEAD
      leading: FutureBuilder<Uint8List>(
        future: room.avatar().then((fb) => fb.asTypedList()),
        // a previously-obtained Future<String> or null
        builder: (BuildContext context, AsyncSnapshot<List<int>> snapshot) {
          if (snapshot.connectionState == ConnectionState.waiting) {
            return SizedBox(
              height: 20,
              width: 20,
              child: CircularProgressIndicator(color: AppColors.primaryColor),
            );
          } else {
            if (snapshot.hasData) {
              return CircleAvatar(
                radius: 25,
                backgroundImage:
                    MemoryImage(Uint8List.fromList(snapshot.requireData)),
              );
            } else {
              return CircleAvatar(
                radius: 25,
                backgroundColor: Colors.grey[700],
                child: SvgPicture.asset('assets/images/people.svg'),
              );
            }
          }
        },
=======
      leading: CustomAvatar(
        avatar: room.avatar(),
        displayName: room.displayName(),
        radius: 25,
        isGroup: true,
        stringName: '',
>>>>>>> 8dc0bc68
      ),
      title: FutureBuilder<String>(
        future: room.displayName(),
        builder: (BuildContext context, AsyncSnapshot<String> snapshot) {
          if (snapshot.hasData) {
            return Text(
              snapshot.requireData,
              style: TextStyle(
                fontSize: 14,
                fontWeight: FontWeight.w600,
                color: Colors.white,
              ),
            );
          } else {
            return Text('Loading Name');
          }
        },
      ),
      subtitle: FutureBuilder<RoomMessage>(
        future: room.latestMessage(),
        builder: (BuildContext context, snapshot) {
          if (snapshot.hasData) {
            return Container(
              margin: const EdgeInsets.only(top: 10, bottom: 10),
              child: Text(
                '${getNameFromId(snapshot.requireData.sender())}: ${snapshot.requireData.body()}',
                style: TextStyle(
                  fontSize: 12,
                  color: Colors.white,
                ),
                maxLines: 2,
              ),
            );
          } else {
            return Container();
          }
        },
      ),
      trailing: FutureBuilder<RoomMessage>(
        future: room.latestMessage(),
        builder: (context, snapshot) {
          if (snapshot.hasData) {
            return Text(
              formatedTime(snapshot.requireData.originServerTs())!,
              style: TextStyle(
                color: Colors.white,
                fontSize: 12,
                fontWeight: FontWeight.w300,
              ),
            );
          } else {
            return const SizedBox();
          }
        },
      ),
    );
  }
}<|MERGE_RESOLUTION|>--- conflicted
+++ resolved
@@ -69,41 +69,12 @@
           ),
         );
       },
-<<<<<<< HEAD
-      leading: FutureBuilder<Uint8List>(
-        future: room.avatar().then((fb) => fb.asTypedList()),
-        // a previously-obtained Future<String> or null
-        builder: (BuildContext context, AsyncSnapshot<List<int>> snapshot) {
-          if (snapshot.connectionState == ConnectionState.waiting) {
-            return SizedBox(
-              height: 20,
-              width: 20,
-              child: CircularProgressIndicator(color: AppColors.primaryColor),
-            );
-          } else {
-            if (snapshot.hasData) {
-              return CircleAvatar(
-                radius: 25,
-                backgroundImage:
-                    MemoryImage(Uint8List.fromList(snapshot.requireData)),
-              );
-            } else {
-              return CircleAvatar(
-                radius: 25,
-                backgroundColor: Colors.grey[700],
-                child: SvgPicture.asset('assets/images/people.svg'),
-              );
-            }
-          }
-        },
-=======
       leading: CustomAvatar(
         avatar: room.avatar(),
         displayName: room.displayName(),
         radius: 25,
         isGroup: true,
         stringName: '',
->>>>>>> 8dc0bc68
       ),
       title: FutureBuilder<String>(
         future: room.displayName(),
