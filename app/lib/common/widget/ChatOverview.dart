// ignore_for_file: prefer_const_constructors, avoid_unnecessary_containers

import 'dart:io';
import 'package:effektio/common/store/themes/separatedThemes.dart';
import 'package:effektio/common/widget/AppCommon.dart';
import 'package:effektio/common/widget/customAvatar.dart';
import 'package:effektio/screens/HomeScreens/ChatScreen.dart';
import 'package:effektio_flutter_sdk/effektio_flutter_sdk_ffi.dart';
import 'package:flutter/material.dart';
import 'package:flutter_gen/gen_l10n/app_localizations.dart';
import 'package:flutter_link_previewer/flutter_link_previewer.dart';
import 'package:flutter_parsed_text/flutter_parsed_text.dart';
import 'package:intl/intl.dart';

<<<<<<< HEAD
class ChatOverview extends StatelessWidget {
  final List<Conversation> rooms;
  final String? user;

  const ChatOverview({
    Key? key,
    required this.rooms,
    required this.user,
  }) : super(key: key);
=======
class RecentMessage {
  String sender;
  String body;
  int originServerTs;
>>>>>>> 487dcf94

  RecentMessage({
    required this.sender,
    required this.body,
    required this.originServerTs,
  });
}

class ChatListItem extends StatefulWidget {
  final Conversation room;
  final String user;
  final RecentMessage? recentMessage;

  const ChatListItem({
    Key? key,
    required this.room,
    required this.user,
    this.recentMessage,
  }) : super(key: key);

  @override
  State<ChatListItem> createState() => _ChatListItemState();
}

class _ChatListItemState extends State<ChatListItem> {
  @override
  Widget build(BuildContext context) {
    // ToDo: UnreadCounter
    return ListTile(
      onTap: () {
        Navigator.push(
          context,
          MaterialPageRoute(
            builder: (context) => ChatScreen(
              room: widget.room,
              user: widget.user,
            ),
          ),
        );
      },
      leading: CustomAvatar(
        avatar: widget.room.avatar(),
        displayName: widget.room.displayName(),
        radius: 25,
        isGroup: true,
        stringName: '',
      ),
      title: FutureBuilder<String>(
        future: widget.room.displayName(),
        builder: (BuildContext context, AsyncSnapshot<String> snapshot) {
          if (snapshot.hasData) {
            return Text(
              snapshot.requireData,
              style: ChatTheme01.chatTitleStyle,
            );
          } else {
            return Text(AppLocalizations.of(context)!.loadingName);
          }
        },
      ),
      subtitle: buildSubtitle(context),
      trailing: buildTraining(context),
    );
  }

  Widget buildSubtitle(BuildContext context) {
    if (widget.recentMessage == null) {
      return SizedBox();
    }
    return Container(
      margin: EdgeInsets.symmetric(vertical: 10),
      child: ParsedText(
        text:
            '${getNameFromId(widget.recentMessage!.sender)}: ${widget.recentMessage!.body}',
        style: ChatTheme01.latestChatStyle,
        regexOptions: const RegexOptions(multiLine: true, dotAll: true),
        maxLines: 2,
        parse: [
          MatchText(
            pattern: '(\\*\\*|\\*)(.*?)(\\*\\*|\\*)',
            style: ChatTheme01.latestChatStyle
                .copyWith(fontWeight: FontWeight.bold),
            renderText: ({
              required String str,
              required String pattern,
            }) {
              return {'display': str.replaceAll(RegExp('(\\*\\*|\\*)'), '')};
            },
          ),
          MatchText(
            pattern: '_(.*?)_',
            style: ChatTheme01.latestChatStyle
                .copyWith(fontStyle: FontStyle.italic),
            renderText: ({
              required String str,
              required String pattern,
            }) {
              return {'display': str.replaceAll('_', '')};
            },
          ),
          MatchText(
            pattern: '~(.*?)~',
            style: ChatTheme01.latestChatStyle.copyWith(
              decoration: TextDecoration.lineThrough,
            ),
            renderText: ({
              required String str,
              required String pattern,
            }) {
              return {'display': str.replaceAll('~', '')};
            },
          ),
          MatchText(
            pattern: '`(.*?)`',
            style: ChatTheme01.latestChatStyle.copyWith(
              fontFamily: Platform.isIOS ? 'Courier' : 'monospace',
            ),
            renderText: ({
              required String str,
              required String pattern,
            }) {
              return {'display': str.replaceAll('`', '')};
            },
          ),
          MatchText(
            pattern: regexEmail,
            style: ChatTheme01.latestChatStyle
                .copyWith(decoration: TextDecoration.underline),
          ),
          MatchText(
            pattern: regexLink,
            style: ChatTheme01.latestChatStyle
                .copyWith(decoration: TextDecoration.underline),
          ),
        ],
      ),
    );
  }

  Widget buildTraining(BuildContext context) {
    if (widget.recentMessage == null) {
      return SizedBox();
    }
    return Text(
      DateFormat.Hm().format(
        DateTime.fromMillisecondsSinceEpoch(
          widget.recentMessage!.originServerTs * 1000,
          isUtc: true,
        ),
      ),
      style: ChatTheme01.latestChatDateStyle,
    );
  }
}<|MERGE_RESOLUTION|>--- conflicted
+++ resolved
@@ -12,22 +12,10 @@
 import 'package:flutter_parsed_text/flutter_parsed_text.dart';
 import 'package:intl/intl.dart';
 
-<<<<<<< HEAD
-class ChatOverview extends StatelessWidget {
-  final List<Conversation> rooms;
-  final String? user;
-
-  const ChatOverview({
-    Key? key,
-    required this.rooms,
-    required this.user,
-  }) : super(key: key);
-=======
 class RecentMessage {
   String sender;
   String body;
   int originServerTs;
->>>>>>> 487dcf94
 
   RecentMessage({
     required this.sender,
