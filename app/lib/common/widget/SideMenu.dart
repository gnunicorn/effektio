--- conflicted
+++ resolved
@@ -42,18 +42,6 @@
               builder: (BuildContext context, AsyncSnapshot<Client> snapshot) {
                 if (snapshot.hasData) {
                   if (snapshot.requireData.isGuest()) {
-<<<<<<< HEAD
-                    return GestureDetector(
-                      onTap: () {},
-                      child: Row(
-                        children: <Widget>[
-                          Container(
-                            margin: EdgeInsets.all(10),
-                            child: CircleAvatar(
-                              backgroundColor: Colors.brown.shade800,
-                              child: const Text('G'),
-                              radius: 24,
-=======
                     return Row(
                       mainAxisAlignment: MainAxisAlignment.center,
                       children: [
@@ -66,38 +54,12 @@
                               backgroundColor: MaterialStateProperty.all<Color>(
                                 AppColors.primaryColor,
                               ),
->>>>>>> 14e71125
                             ),
                             onPressed: () {
                               Navigator.pushNamed(context, '/login');
                             },
                             child: Text('Login'),
                           ),
-<<<<<<< HEAD
-                          SizedBox(
-                            width: 10,
-                          ),
-                          Column(
-                            crossAxisAlignment: CrossAxisAlignment.start,
-                            children: const [
-                              SizedBox(
-                                width: 150,
-                                child: Text(
-                                  'Guest User',
-                                  style: TextStyle(
-                                    fontSize: 16,
-                                    fontWeight: FontWeight.w700,
-                                    color: Colors.white,
-                                  ),
-                                ),
-                              ),
-                              Text(
-                                'Effektio 0.0.1',
-                                style: TextStyle(
-                                  fontSize: 14,
-                                  color: Colors.white,
-                                ),
-=======
                         ),
                         Container(
                           alignment: Alignment.bottomCenter,
@@ -106,7 +68,6 @@
                               alignment: Alignment.center,
                               backgroundColor: MaterialStateProperty.all<Color>(
                                 AppColors.primaryColor,
->>>>>>> 14e71125
                               ),
                             ),
                             onPressed: () {
@@ -174,24 +135,12 @@
                                   AsyncSnapshot<String> snapshot,
                                 ) {
                                   if (snapshot.hasData) {
-<<<<<<< HEAD
-                                    return SizedBox(
-                                      width: 150,
-                                      child: Text(
-                                        snapshot.data ?? 'No Name',
-                                        style: TextStyle(
-                                          fontSize: 16,
-                                          fontWeight: FontWeight.w700,
-                                          color: Colors.white,
-                                        ),
-=======
                                     return Text(
                                       snapshot.data ?? 'No Name',
                                       style: GoogleFonts.montserrat(
                                         fontSize: 16,
                                         fontWeight: FontWeight.w700,
                                         color: Colors.white,
->>>>>>> 14e71125
                                       ),
                                     );
                                   } else {
@@ -244,183 +193,6 @@
             ),
           ),
           SizedBox(
-<<<<<<< HEAD
-            height: 40,
-          ),
-          ListTile(
-            leading: SvgPicture.asset(
-              'assets/images/task.svg',
-              width: 25,
-              height: 25,
-              color: Colors.teal[700],
-            ),
-            title: Text(
-              'Todo List',
-              style: TextStyle(fontSize: 16, color: Colors.white),
-            ),
-            onTap: () => {},
-          ),
-          ListTile(
-            leading: SvgPicture.asset(
-              'assets/images/gallery.svg',
-              width: 25,
-              height: 25,
-              color: Colors.teal[700],
-            ),
-            title: Text(
-              'Gallery',
-              style: TextStyle(fontSize: 16, color: Colors.white),
-            ),
-            onTap: () => {
-              Navigator.pushNamed(context, '/gallery'),
-            },
-          ),
-          ListTile(
-            leading: SvgPicture.asset(
-              'assets/images/event.svg',
-              width: 25,
-              height: 25,
-              color: Colors.teal[700],
-            ),
-            title: Text(
-              'Events',
-              style: TextStyle(fontSize: 16, color: Colors.white),
-            ),
-            onTap: () => {},
-          ),
-          ListTile(
-            leading: SvgPicture.asset(
-              'assets/images/shared_resources.svg',
-              width: 25,
-              height: 25,
-              color: Colors.teal[700],
-            ),
-            title: Text(
-              'Shared resource',
-              style: TextStyle(fontSize: 16, color: Colors.white),
-            ),
-            onTap: () => {},
-          ),
-          ListTile(
-            leading: SvgPicture.asset(
-              'assets/images/polls.svg',
-              width: 25,
-              height: 25,
-              color: Colors.teal[700],
-            ),
-            title: Text(
-              'Polls & Votes',
-              style: TextStyle(fontSize: 16, color: Colors.white),
-            ),
-            onTap: () => {},
-          ),
-          ListTile(
-            leading: SvgPicture.asset(
-              'assets/images/group_budgeting.svg',
-              width: 25,
-              height: 25,
-              color: Colors.teal[700],
-            ),
-            title: Text(
-              'Group Budgeting',
-              style: TextStyle(fontSize: 16, color: Colors.white),
-            ),
-            onTap: () {
-              Navigator.push(
-                context,
-                MaterialPageRoute(builder: (context) => SocialProfileScreen()),
-              );
-            },
-          ),
-          ListTile(
-            leading: SvgPicture.asset(
-              'assets/images/shared_documents.svg',
-              width: 25,
-              height: 25,
-              color: Colors.teal[700],
-            ),
-            title: Text(
-              'Shared Documents',
-              style: TextStyle(fontSize: 16, color: Colors.white),
-            ),
-            onTap: () {},
-          ),
-          ListTile(
-            leading: SvgPicture.asset(
-              'assets/images/faq.svg',
-              width: 25,
-              height: 25,
-              color: Colors.teal[700],
-            ),
-            title: Text(
-              'FAQs',
-              style: TextStyle(fontSize: 16, color: Colors.white),
-            ),
-            onTap: () {},
-          ),
-          FutureBuilder<Client>(
-            future: widget.client,
-            builder: (BuildContext context, AsyncSnapshot<Client> snapshot) {
-              if (snapshot.hasData) {
-                if (snapshot.requireData.isGuest()) {
-                  return Expanded(
-                    child: Align(
-                      alignment: FractionalOffset.bottomCenter,
-                      child: Container(
-                        margin: EdgeInsets.only(bottom: 20, left: 10),
-                        height: 100,
-                        alignment: Alignment.bottomCenter,
-                        child: ElevatedButton(
-                          style: ButtonStyle(
-                            alignment: Alignment.center,
-                            backgroundColor: MaterialStateProperty.all<Color>(
-                              AppColors.primaryColor,
-                            ),
-                          ),
-                          onPressed: () {
-                            Navigator.pushNamed(context, '/login');
-                          },
-                          child: Text('Login'),
-                        ),
-                      ),
-                    ),
-                  );
-                } else {
-                  return Expanded(
-                    child: Align(
-                      alignment: FractionalOffset.bottomCenter,
-                      child: Container(
-                        margin: EdgeInsets.only(bottom: 20, left: 10),
-                        height: 100,
-                        alignment: Alignment.bottomCenter,
-                        child: InkWell(
-                          onTap: () {},
-                          child: Row(
-                            children: [
-                              IconButton(
-                                icon: Container(
-                                  margin: const EdgeInsets.only(right: 10),
-                                  child: SvgPicture.asset(
-                                    'assets/images/logout.svg',
-                                  ),
-                                ),
-                                onPressed: () {
-                                  Navigator.pushReplacementNamed(
-                                    context,
-                                    '/login',
-                                  );
-                                },
-                              ),
-                              Text(
-                                'Logout',
-                                style: TextStyle(
-                                  fontSize: 16,
-                                  color: AppColors.primaryColor,
-                                ),
-                              )
-                            ],
-                          ),
-=======
             height: _size.height * 0.04,
           ),
           SizedBox(
@@ -529,7 +301,6 @@
                         context,
                         MaterialPageRoute(
                           builder: (context) => SocialProfileScreen(),
->>>>>>> 14e71125
                         ),
                       );
                     },
