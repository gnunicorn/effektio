// ignore_for_file: prefer_const_constructors

import 'dart:async';

import 'package:effektio/common/store/separatedThemes.dart';
import 'package:effektio/common/widget/AppCommon.dart';
import 'package:effektio_flutter_sdk/effektio_flutter_sdk_ffi.dart'
<<<<<<< HEAD
    show Client, EmojiVerificationEvent, FfiListEmojiUnit;
=======
    show EmojiVerificationEvent, FfiListEmojiUnit;
>>>>>>> c85dd6c1
import 'package:flutter/material.dart';
import 'package:flutter_svg/flutter_svg.dart';
import 'package:flutter_gen/gen_l10n/app_localizations.dart';
import 'package:get/get.dart';

class CrossSigning {
  bool waitForMatch = false;
  bool isLoading = false;
  late StreamSubscription<EmojiVerificationEvent> _subscription;

<<<<<<< HEAD
  void startCrossSigning(
    Stream<EmojiVerificationEvent> receiver,
    Client client,
  ) async {
    _subscription = receiver.listen((event) async {
      String eventName = event.getEventName();
      String eventId = event.getEventId();
      String sender = event.getSender();
=======
  void startCrossSigning(Stream<EmojiVerificationEvent> receiver) async {
    _subscription = receiver.listen((event) async {
      String eventName = event.getEventName();
>>>>>>> c85dd6c1
      waitForMatch = false;
      debugPrint(eventName);
      if (eventName == 'm.key.verification.request') {
        await _onKeyVerificationRequest(event);
      } else if (eventName == 'm.key.verification.ready') {
        await _onKeyVerificationReady(event);
      } else if (eventName == 'm.key.verification.start') {
        await _onKeyVerificationStart(event);
      } else if (eventName == 'm.key.verification.cancel') {
        await _onKeyVerificationCancel(event);
      } else if (eventName == 'm.key.verification.accept') {
        await _onKeyVerificationAccept(event);
      } else if (eventName == 'm.key.verification.key') {
        await _onKeyVerificationKey(event);
      } else if (eventName == 'm.key.verification.mac') {
        await _onKeyVerificationMac(event);
      } else if (eventName == 'm.key.verification.done') {
        await _onKeyVerificationDone(event);
        // clean up event listener
        Future.delayed(const Duration(seconds: 1), () {
          _subscription.cancel();
        });
      }
    });
  }

  Future<void> _onKeyVerificationRequest(EmojiVerificationEvent event) async {
    Completer<void> c = Completer();
    isLoading = false;
    Get.bottomSheet(
      StatefulBuilder(
        builder: (context, setState) {
          return Container(
            decoration: BoxDecoration(
              borderRadius: BorderRadius.circular(15.0),
              color: CrossSigningSheetTheme.backgroundColor,
            ),
            child: Column(
              children: [
                Row(
                  children: [
                    Container(
                      padding: const EdgeInsets.all(10.0),
                      child: SvgPicture.asset(
                        'assets/images/baseline-devices.svg',
                      ),
                    ),
                    const SizedBox(width: 5),
                    Text(
                      AppLocalizations.of(context)!.verificationRequestText1,
                      style: CrossSigningSheetTheme.primaryTextStyle,
                    ),
                    const Spacer(),
                    Padding(
                      padding: const EdgeInsets.only(right: 10.0),
                      child: IconButton(
                        icon: const Icon(Icons.close),
                        onPressed: () async {
                          await event.cancelVerificationRequest();
                          Get.back();
                          c.completeError('User cancelled');
                        },
                        color: Colors.white,
                      ),
                    ),
                  ],
                ),
                const SizedBox(height: 10.0),
                RichText(
                  text: TextSpan(
                    text:
                        AppLocalizations.of(context)!.verificationRequestText2,
                    style: CrossSigningSheetTheme.secondaryTextStyle,
                    children: <TextSpan>[
                      TextSpan(
                        text: event.getSender(),
                        style:
                            CrossSigningSheetTheme.secondaryTextStyle.copyWith(
                          color: CrossSigningSheetTheme.redButtonColor,
                        ),
                      ),
                    ],
                  ),
                ),
                const SizedBox(height: 50.0),
                SvgPicture.asset(
                  'assets/images/lock.svg',
                  width: MediaQuery.of(context).size.width * 0.15,
                  height: MediaQuery.of(context).size.height * 0.15,
                ),
                const SizedBox(height: 50.0),
                isLoading
                    ? SizedBox(
                        child: CircularProgressIndicator(
                          color: CrossSigningSheetTheme.loadingIndicatorColor,
                        ),
                      )
                    : elevatedButton(
                        AppLocalizations.of(context)!.startVerifying,
                        AppCommonTheme.greenButtonColor,
                        () {
                          setState(() => isLoading = true);
                          _onKeyVerificationReady(event);
                          c.complete();
                        },
                        CrossSigningSheetTheme.buttonTextStyle,
                      ),
              ],
            ),
          );
        },
      ),
      isDismissible: false,
    );
    return c.future;
  }

  Future<void> _onKeyVerificationReady(EmojiVerificationEvent event) async {
    await event.acceptVerificationRequest();
  }

  Future<void> _onKeyVerificationStart(EmojiVerificationEvent event) async {
    isLoading = false;
    Get.back();
    Completer<void> c = Completer();
    Get.bottomSheet(
      StatefulBuilder(
        builder: (context, setState) {
          return Container(
            decoration: BoxDecoration(
              borderRadius: BorderRadius.circular(15.0),
              color: CrossSigningSheetTheme.backgroundColor,
            ),
            child: Column(
              crossAxisAlignment: CrossAxisAlignment.start,
              children: [
                Row(
                  children: [
                    Container(
                      padding: const EdgeInsets.all(10.0),
                      child: SvgPicture.asset(
                        'assets/images/baseline-devices.svg',
                      ),
                    ),
                    const SizedBox(width: 5),
                    Text(
                      AppLocalizations.of(context)!.verifySessionText1,
                      style: CrossSigningSheetTheme.primaryTextStyle,
                    ),
                    const Spacer(),
                    Padding(
                      padding: const EdgeInsets.only(right: 10.0),
                      child: IconButton(
                        icon: Icon(Icons.close),
                        onPressed: () async {
                          await event.cancelSasVerification();
                          Get.back();
                          c.completeError('User cancelled');
                        },
                        color: Colors.white,
                      ),
                    ),
                  ],
                ),
                Padding(
                  padding: const EdgeInsets.all(10.0),
                  child: Text(
                    AppLocalizations.of(context)!.verifySessionText2,
                    style: CrossSigningSheetTheme.secondaryTextStyle,
                  ),
                ),
                Center(
                  child: Padding(
                    padding: const EdgeInsets.all(25.0),
                    child: SizedBox(
                      height: 100,
                      width: 100,
                      child: CircularProgressIndicator(
                        color: CrossSigningSheetTheme.loadingIndicatorColor,
                      ),
                    ),
                  ),
                ),
                TextButton(
                  onPressed: () {},
                  child: Row(
                    mainAxisAlignment: MainAxisAlignment.center,
                    children: [
                      Padding(
                        padding: const EdgeInsets.all(8.0),
                        child: SvgPicture.asset(
                          'assets/images/camera.svg',
                          color: AppCommonTheme.primaryColor,
                          height: 14,
                          width: 14,
                        ),
                      ),
                      Text(
                        AppLocalizations.of(context)!.verifySessionText3,
                        style:
                            CrossSigningSheetTheme.secondaryTextStyle.copyWith(
                          color: AppCommonTheme.primaryColor,
                          fontSize: 12,
                        ),
                      ),
                    ],
                  ),
                ),
                Padding(
                  padding: const EdgeInsets.all(15.0),
                  child: RichText(
                    textAlign: TextAlign.center,
                    softWrap: true,
                    text: TextSpan(
                      text: AppLocalizations.of(context)!.verifySessionText4,
                      style: CrossSigningSheetTheme.secondaryTextStyle.copyWith(
                        fontSize: 12,
                      ),
                      children: <TextSpan>[
                        TextSpan(
                          text: AppLocalizations.of(context)!.settings,
                          style: CrossSigningSheetTheme.secondaryTextStyle
                              .copyWith(
                            fontSize: 12,
                            color: AppCommonTheme.primaryColor,
                          ),
                        ),
                      ],
                    ),
                  ),
                ),
                Center(
                  child: TextButton(
                    onPressed: () async {
                      await event.acceptSasVerification();
                      Get.back();
                      c.complete();
                    },
                    child: Text(
                      AppLocalizations.of(context)!.verifySessionText5,
                      style: CrossSigningSheetTheme.secondaryTextStyle.copyWith(
                        fontSize: 12,
                        color: AppCommonTheme.primaryColor,
                      ),
                    ),
                  ),
                ),
              ],
            ),
          );
        },
      ),
      isDismissible: false,
    );
    return c.future;
  }

  Future<void> _onKeyVerificationCancel(EmojiVerificationEvent event) async {}

  Future<void> _onKeyVerificationAccept(EmojiVerificationEvent event) async {}

  Future<void> _onKeyVerificationKey(EmojiVerificationEvent event) async {
    Completer<void> c = Completer();
    FfiListEmojiUnit emoji = await event.getVerificationEmoji();
    List<int> emojiCodes = emoji.map((e) => e.getSymbol()).toList();
    List<String> emojiDescriptions =
        emoji.map((e) => e.getDescription()).toList();
    Get.bottomSheet(
      StatefulBuilder(
        builder: (context, setState) {
          return Container(
            decoration: BoxDecoration(
              borderRadius: BorderRadius.circular(15.0),
              color: CrossSigningSheetTheme.backgroundColor,
            ),
            child: Column(
              crossAxisAlignment: CrossAxisAlignment.start,
              children: [
                Row(
                  children: [
                    Container(
                      padding: const EdgeInsets.all(10.0),
                      child: SvgPicture.asset(
                        'assets/images/baseline-devices.svg',
                      ),
                    ),
                    const SizedBox(width: 5),
                    Text(
                      AppLocalizations.of(context)!.emojiVerificationText1,
                      style: CrossSigningSheetTheme.primaryTextStyle,
                    ),
                    const Spacer(),
                    Padding(
                      padding: const EdgeInsets.only(right: 10.0),
                      child: IconButton(
                        icon: Icon(Icons.close),
                        onPressed: () async {
                          await event.cancelVerificationKey();
                          Get.back();
                          c.completeError('User cancelled');
                        },
                        color: Colors.white,
                      ),
                    ),
                  ],
                ),
                Padding(
                  padding: const EdgeInsets.fromLTRB(20.0, 10.0, 20.0, 10.0),
                  child: Text(
                    AppLocalizations.of(context)!.emojiVerificationText2,
                    style: CrossSigningSheetTheme.secondaryTextStyle,
                  ),
                ),
                Center(
                  child: Container(
                    padding: const EdgeInsets.all(10),
                    height: MediaQuery.of(context).size.height * 0.28,
                    width: MediaQuery.of(context).size.width * 0.90,
                    decoration: BoxDecoration(
                      borderRadius: BorderRadius.circular(15.0),
                      color: CrossSigningSheetTheme.gridBackgroundColor,
                    ),
                    child: Padding(
                      padding: const EdgeInsets.all(10.0),
                      child: GridView.count(
                        crossAxisCount: 4,
                        crossAxisSpacing: 10.0,
                        mainAxisSpacing: 10.0,
                        children: List.generate(emoji.length, (index) {
                          return GridTile(
                            child: Text(
                              String.fromCharCode(emojiCodes[index]),
                              style: TextStyle(fontSize: 32),
                              textAlign: TextAlign.center,
                            ),
                            footer: Text(
                              emojiDescriptions[index],
                              style: CrossSigningSheetTheme.secondaryTextStyle
                                  .copyWith(
                                color: CrossSigningSheetTheme.primaryTextColor,
                              ),
                              textAlign: TextAlign.center,
                            ),
                          );
                        }),
                      ),
                    ),
                  ),
                ),
                const SizedBox(height: 5.0),
                waitForMatch
                    ? Center(
                        child: Padding(
                          padding: const EdgeInsets.all(10.0),
                          child: Text(
                            AppLocalizations.of(context)!
                                .emojiVerificationText3,
                            style: CrossSigningSheetTheme.secondaryTextStyle,
                          ),
                        ),
                      )
                    : Row(
                        mainAxisAlignment: MainAxisAlignment.center,
                        children: [
                          Container(
                            padding: const EdgeInsets.only(left: 20),
                            width: MediaQuery.of(context).size.width * 0.48,
                            child: elevatedButton(
                              AppLocalizations.of(context)!
                                  .emojiVerificationText4,
                              CrossSigningSheetTheme.redButtonColor,
                              () async {
                                await event.mismatchSasVerification();
                                Get.back();
                                c.complete();
                              },
                              CrossSigningSheetTheme.buttonTextStyle,
                            ),
                          ),
                          const SizedBox(width: 5.0),
                          Container(
                            padding: const EdgeInsets.only(right: 20),
                            width: MediaQuery.of(context).size.width * 0.48,
                            child: elevatedButton(
                              AppLocalizations.of(context)!
                                  .emojiVerificationText5,
                              CrossSigningSheetTheme.greenButtonColor,
                              () async {
                                setState(() {
                                  waitForMatch = true;
                                });
                                await _onKeyVerificationMac(event);
                                event.confirmSasVerification();
                                Get.back();
                                c.complete();
                              },
                              CrossSigningSheetTheme.buttonTextStyle,
                            ),
                          ),
                        ],
                      ),
                Center(
                  child: TextButton(
                    onPressed: () async {},
                    child: Text(
                      AppLocalizations.of(context)!.emojiVerificationText6,
                      style: CrossSigningSheetTheme.secondaryTextStyle.copyWith(
                        color: AppCommonTheme.primaryColor,
                        fontWeight: FontWeight.w500,
                        fontSize: 12,
                      ),
                    ),
                  ),
                ),
              ],
            ),
          );
        },
      ),
      isDismissible: false,
    );
    return c.future;
  }

  Future<void> _onKeyVerificationMac(EmojiVerificationEvent event) async {
    await event.reviewVerificationMac();
  }

  Future<void> _onKeyVerificationDone(EmojiVerificationEvent event) async {
    Get.back();
    Get.bottomSheet(
      StatefulBuilder(
        builder: (context, setState) {
          return Container(
            decoration: BoxDecoration(
              borderRadius: BorderRadius.circular(15.0),
              color: CrossSigningSheetTheme.backgroundColor,
            ),
            child: Column(
              crossAxisAlignment: CrossAxisAlignment.start,
              children: [
                Row(
                  children: [
                    Container(
                      padding: const EdgeInsets.all(10.0),
                      child: SvgPicture.asset(
                        'assets/images/baseline-devices.svg',
                      ),
                    ),
                    const SizedBox(width: 5.0),
                    Text(
                      AppLocalizations.of(context)!.verified,
                      style: CrossSigningSheetTheme.primaryTextStyle,
                    ),
                    const Spacer(),
                    Padding(
                      padding: const EdgeInsets.only(right: 10.0),
                      child: IconButton(
                        icon: Icon(Icons.close),
                        onPressed: () {
                          Get.back();
                        },
                        color: Colors.white,
                      ),
                    ),
                  ],
                ),
                Padding(
                  padding: const EdgeInsets.fromLTRB(20.0, 10.0, 20.0, 10.0),
                  child: Text(
                    AppLocalizations.of(context)!.emojiVerifiedText1,
                    style: CrossSigningSheetTheme.secondaryTextStyle,
                    textAlign: TextAlign.center,
                  ),
                ),
                const SizedBox(height: 25.0),
                Center(
                  child: SvgPicture.asset(
                    'assets/images/lock.svg',
                    width: MediaQuery.of(context).size.width * 0.15,
                    height: MediaQuery.of(context).size.height * 0.15,
                  ),
                ),
                const SizedBox(height: 25.0),
                Center(
                  child: SizedBox(
                    width: MediaQuery.of(context).size.width * 0.25,
                    child: elevatedButton(
                      AppLocalizations.of(context)!.emojiVerifiedText2,
                      CrossSigningSheetTheme.greenButtonColor,
                      () {
                        Get.back();
                      },
                      CrossSigningSheetTheme.buttonTextStyle,
                    ),
                  ),
                ),
              ],
            ),
          );
        },
      ),
      isDismissible: false,
    );
  }
}<|MERGE_RESOLUTION|>--- conflicted
+++ resolved
@@ -5,11 +5,7 @@
 import 'package:effektio/common/store/separatedThemes.dart';
 import 'package:effektio/common/widget/AppCommon.dart';
 import 'package:effektio_flutter_sdk/effektio_flutter_sdk_ffi.dart'
-<<<<<<< HEAD
-    show Client, EmojiVerificationEvent, FfiListEmojiUnit;
-=======
     show EmojiVerificationEvent, FfiListEmojiUnit;
->>>>>>> c85dd6c1
 import 'package:flutter/material.dart';
 import 'package:flutter_svg/flutter_svg.dart';
 import 'package:flutter_gen/gen_l10n/app_localizations.dart';
@@ -20,20 +16,9 @@
   bool isLoading = false;
   late StreamSubscription<EmojiVerificationEvent> _subscription;
 
-<<<<<<< HEAD
-  void startCrossSigning(
-    Stream<EmojiVerificationEvent> receiver,
-    Client client,
-  ) async {
-    _subscription = receiver.listen((event) async {
-      String eventName = event.getEventName();
-      String eventId = event.getEventId();
-      String sender = event.getSender();
-=======
   void startCrossSigning(Stream<EmojiVerificationEvent> receiver) async {
     _subscription = receiver.listen((event) async {
       String eventName = event.getEventName();
->>>>>>> c85dd6c1
       waitForMatch = false;
       debugPrint(eventName);
       if (eventName == 'm.key.verification.request') {
