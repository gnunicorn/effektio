import 'dart:typed_data';

import 'package:effektio/common/store/themes/SeperatedThemes.dart';
import 'package:effektio/widgets/NewsSideBar.dart';
import 'package:effektio_flutter_sdk/effektio_flutter_sdk.dart';
import 'package:effektio_flutter_sdk/effektio_flutter_sdk_ffi.dart';
import 'package:expandable_text/expandable_text.dart';
import 'package:flutter/material.dart';
import 'package:google_fonts/google_fonts.dart';

class NewsItem extends StatelessWidget {
  final Client client;
  final News news;
  final int index;

  const NewsItem({
    Key? key,
    required this.client,
    required this.news,
    required this.index,
  }) : super(key: key);
<<<<<<< HEAD

  final Client client;
  final News news;
  final int index;
=======
>>>>>>> 560dc2af

  @override
  Widget build(BuildContext context) {
    var image = news.image();
    var bgColor = convertColor(news.bgColor(), AppCommonTheme.backgroundColor);
    var fgColor = convertColor(news.fgColor(), AppCommonTheme.primaryColor);

    return Stack(
      alignment: Alignment.bottomCenter,
      children: [
        Container(
          color: bgColor,
          width: MediaQuery.of(context).size.width,
          height: MediaQuery.of(context).size.height,
          child: image != null
              ? Image.memory(Uint8List.fromList(image), fit: BoxFit.cover)
              : null,
          clipBehavior: Clip.none,
        ),
        Row(
          crossAxisAlignment: CrossAxisAlignment.end,
          children: <Widget>[
            Expanded(
              flex: 5,
              child: SizedBox(
                height: MediaQuery.of(context).size.height / 4,
                child: Padding(
                  padding: const EdgeInsets.symmetric(vertical: 12),
                  child: Column(
                    children: <Widget>[
                      const Spacer(),
                      Text(
                        'Lorem Ipsum is simply dummy text of the printing and',
                        style: GoogleFonts.roboto(
                          color: fgColor,
                          fontSize: 16,
                          fontWeight: FontWeight.w600,
                          shadows: [
                            Shadow(
                              color: bgColor,
                              offset: const Offset(2, 2),
                              blurRadius: 5,
                            ),
                          ],
                        ),
                      ),
                      const SizedBox(height: 10),
                      ExpandableText(
                        news.text() ?? '',
                        maxLines: 2,
                        expandText: '',
                        expandOnTextTap: true,
                        collapseOnTextTap: true,
                        animation: true,
                        linkColor: fgColor,
                        style: GoogleFonts.roboto(
                          color: fgColor,
                          fontSize: 14,
                          fontWeight: FontWeight.w400,
                          shadows: [
                            Shadow(
                              color: bgColor,
                              offset: const Offset(1, 1),
                              blurRadius: 3,
                            ),
                          ],
                        ),
                      ),
                      const SizedBox(height: 10),
                    ],
                  ),
                ),
              ),
            ),
            Expanded(
              flex: 1,
              child: SizedBox(
                height: MediaQuery.of(context).size.height / 2.5,
                child: InkWell(
                  child: NewsSideBar(
                    client: client,
                    news: news,
                    index: index,
                  ),
                ),
              ),
            ),
          ],
        ),
      ],
    );
  }
}<|MERGE_RESOLUTION|>--- conflicted
+++ resolved
@@ -19,13 +19,6 @@
     required this.news,
     required this.index,
   }) : super(key: key);
-<<<<<<< HEAD
-
-  final Client client;
-  final News news;
-  final int index;
-=======
->>>>>>> 560dc2af
 
   @override
   Widget build(BuildContext context) {
