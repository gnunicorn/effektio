import 'dart:async';

import 'package:effektio/common/store/themes/SeperatedThemes.dart';
import 'package:effektio/widgets/AppCommon.dart';
import 'package:effektio_flutter_sdk/effektio_flutter_sdk_ffi.dart'
    show
        Client,
        DeviceChangedEvent,
        FfiListVerificationEmoji,
        VerificationEvent;
import 'package:flutter/material.dart';
import 'package:flutter_gen/gen_l10n/app_localizations.dart';
import 'package:flutter_svg/flutter_svg.dart';
import 'package:get/get.dart';
import 'package:sprintf/sprintf.dart';

class VerifEvent {
  bool verifyingThisDev;
  String stage;

  VerifEvent({
    required this.verifyingThisDev,
    required this.stage,
  });
}

class CrossSigning {
  Client client;
  late StreamSubscription<DeviceChangedEvent>? _deviceSubscription;
  late StreamSubscription<VerificationEvent>? _verifSubscription;
  final Map<String, VerifEvent> _eventMap = {};
  bool acceptingRequest = false;
  bool waitForMatch = false;

  CrossSigning({required this.client}) {
    _installDeviceChangedEvent();
    _installVerificationEvent();
  }

  void dispose() {
    _deviceSubscription?.cancel();
    _verifSubscription?.cancel();
  }

  void _installDeviceChangedEvent() {
    _deviceSubscription = client.deviceChangedEventRx()?.listen((event) async {
      var records = await event.deviceRecords(false);
      for (var record in records) {
        debugPrint('found device id: ' + record.deviceId());
      }
      Get.generalDialog(
        pageBuilder: (context, anim1, anim2) {
          return Container(
            width: MediaQuery.of(context).size.width,
            color: Colors.white,
            child: Card(
              child: ListView(
                shrinkWrap: true,
                children: [
                  ListTile(
                    title: const Text('New device detected'),
                    onTap: () async {
                      await event.requestVerificationToUser();
                      Get.back();
                    },
                  ),
                ],
              ),
            ),
          );
        },
      );
    });
  }

  void _installVerificationEvent() {
    _verifSubscription = client.verificationEventRx()?.listen((event) {
      String eventType = event.eventType();
      debugPrint(eventType);
      switch (eventType) {
        case 'm.key.verification.request':
          _onKeyVerificationRequest(event);
          break;
        case 'm.key.verification.ready':
          _onKeyVerificationReady(event, false);
          break;
        case 'm.key.verification.start':
          _onKeyVerificationStart(event);
          break;
        case 'm.key.verification.cancel':
          _onKeyVerificationCancel(event, false);
          break;
        case 'm.key.verification.accept':
          _onKeyVerificationAccept(event);
          break;
        case 'm.key.verification.key':
          _onKeyVerificationKey(event);
          break;
        case 'm.key.verification.mac':
          _onKeyVerificationMac(event);
          break;
        case 'm.key.verification.done':
          _onKeyVerificationDone(event);
          break;
      }
    });
  }

  void _onKeyVerificationRequest(VerificationEvent event) {
    String flowId = event.flowId();
    if (_eventMap.containsKey(flowId)) {
      return;
    }
    // this case is bob side
    _eventMap[flowId] = VerifEvent(
      verifyingThisDev: true,
      stage: 'm.key.verification.request',
    );
    acceptingRequest = false;
    Get.bottomSheet(
      StatefulBuilder(
<<<<<<< HEAD
        builder: (context, setState) {
          return Container(
            decoration: BoxDecoration(
              borderRadius: BorderRadius.circular(15),
              color: CrossSigningSheetTheme.backgroundColor,
            ),
            child: _buildOnRequest(context, event, flowId, setState),
          );
        },
=======
        builder: (context, setState) => Container(
          decoration: BoxDecoration(
            borderRadius: BorderRadius.circular(15),
            color: CrossSigningSheetTheme.backgroundColor,
          ),
          child: _buildOnRequest(context, event, flowId, setState),
        ),
>>>>>>> 560dc2af
      ),
      isDismissible: false,
    );
  }

  Widget _buildOnRequest(
    BuildContext context,
    VerificationEvent event,
    String flowId,
    Function setState,
  ) {
    String notifContent = sprintf(
      AppLocalizations.of(context)!.sasIncomingReqNotifContent,
      [event.sender()],
    );
    return Column(
      children: [
        Row(
          children: [
            Container(
              padding: const EdgeInsets.all(10),
              child: SvgPicture.asset('assets/images/baseline-devices.svg'),
            ),
            const SizedBox(width: 5),
            Text(
              AppLocalizations.of(context)!.sasIncomingReqNotifTitle,
              style: CrossSigningSheetTheme.primaryTextStyle,
            ),
            const Spacer(),
            Padding(
              padding: const EdgeInsets.only(right: 10),
              child: IconButton(
                icon: const Icon(Icons.close),
                onPressed: () async {
                  await event.cancelVerificationRequest();
                  Get.back();
                  _eventMap.remove(flowId);
                },
                color: Colors.white,
              ),
            ),
          ],
        ),
        const SizedBox(height: 10),
        Text(notifContent, style: CrossSigningSheetTheme.secondaryTextStyle),
        const SizedBox(height: 50),
        SvgPicture.asset(
          'assets/images/lock.svg',
          width: MediaQuery.of(context).size.width * 0.15,
          height: MediaQuery.of(context).size.height * 0.15,
        ),
        const SizedBox(height: 50),
        acceptingRequest
<<<<<<< HEAD
            ? SizedBox(
=======
            ? const SizedBox(
                width: 100,
                height: 100,
>>>>>>> 560dc2af
                child: CircularProgressIndicator(
                  color: CrossSigningSheetTheme.loadingIndicatorColor,
                ),
              )
            : elevatedButton(
                AppLocalizations.of(context)!.acceptRequest,
                AppCommonTheme.greenButtonColor,
                () async {
                  setState(() => acceptingRequest = true);
                  await event.acceptVerificationRequest();
                  Get.back();
<<<<<<< HEAD
                  Future.delayed(Duration(milliseconds: 500), () {
=======
                  Future.delayed(const Duration(milliseconds: 500), () {
>>>>>>> 560dc2af
                    _onKeyVerificationReady(event, true);
                  });
                },
                CrossSigningSheetTheme.buttonTextStyle,
              ),
      ],
    );
  }

  void _onKeyVerificationReady(VerificationEvent event, bool manual) {
    String flowId = event.flowId();
    if (manual) {
      _eventMap[flowId]!.stage = 'm.key.verification.ready';
    } else {
      // this device is alice side
      _eventMap[flowId] = VerifEvent(
        verifyingThisDev: false,
        stage: 'm.key.verification.ready',
      );
    }
    Get.bottomSheet(
      StatefulBuilder(
        builder: (context, setState) => Container(
          decoration: BoxDecoration(
            borderRadius: BorderRadius.circular(15),
            color: CrossSigningSheetTheme.backgroundColor,
          ),
          child: _buildOnReady(context, event, flowId),
        ),
      ),
      isDismissible: false,
    );
  }

  Widget _buildOnReady(
    BuildContext context,
    VerificationEvent event,
    String flowId,
  ) {
    return Column(
      children: [
        Row(
          children: [
            Container(
              padding: const EdgeInsets.all(10),
              child: SvgPicture.asset('assets/images/baseline-devices.svg'),
            ),
<<<<<<< HEAD
            child: _buildOnReady(context, event, flowId),
          );
        },
      ),
      isDismissible: false,
=======
            const SizedBox(width: 5),
            Text(
              _eventMap[flowId]!.verifyingThisDev
                  ? AppLocalizations.of(context)!.verifyThisSession
                  : AppLocalizations.of(context)!.verifySession,
              style: CrossSigningSheetTheme.primaryTextStyle,
            ),
            const Spacer(),
            Padding(
              padding: const EdgeInsets.only(right: 10),
              child: IconButton(
                icon: const Icon(Icons.close),
                onPressed: () async {
                  await event.cancelVerificationRequest();
                  Get.back();
                  _eventMap.remove(flowId);
                },
                color: Colors.white,
              ),
            ),
          ],
        ),
        Padding(
          padding: const EdgeInsets.symmetric(horizontal: 15, vertical: 8),
          child: Text(
            AppLocalizations.of(context)!.verificationScanSelfNotice,
            style: CrossSigningSheetTheme.secondaryTextStyle,
          ),
        ),
        const Center(
          child: Padding(
            padding: EdgeInsets.all(25),
            child: SizedBox(
              height: 100,
              width: 100,
              child: CircularProgressIndicator(
                color: CrossSigningSheetTheme.loadingIndicatorColor,
              ),
            ),
          ),
        ),
        TextButton(
          onPressed: () {},
          child: Row(
            mainAxisAlignment: MainAxisAlignment.center,
            children: [
              Padding(
                padding: const EdgeInsets.all(8),
                child: SvgPicture.asset(
                  'assets/images/camera.svg',
                  color: AppCommonTheme.primaryColor,
                  height: 14,
                  width: 14,
                ),
              ),
              Text(
                AppLocalizations.of(context)!.verificationScanWithThisDevice,
                style: CrossSigningSheetTheme.secondaryTextStyle.copyWith(
                  color: AppCommonTheme.primaryColor,
                  fontSize: 12,
                ),
              ),
            ],
          ),
        ),
        Wrap(
          children: [
            ListTile(
              title: Text(
                AppLocalizations.of(context)!.verificationScanEmojiTitle,
                style: CrossSigningSheetTheme.primaryTextStyle,
              ),
              subtitle: Text(
                AppLocalizations.of(context)!.verificationScanSelfEmojiSubtitle,
                style: CrossSigningSheetTheme.secondaryTextStyle,
              ),
              trailing: const Icon(
                Icons.keyboard_arrow_right_outlined,
                color: CrossSigningSheetTheme.primaryTextColor,
              ),
              onTap: () async {
                await event.startSasVerification();
                Get.back();
                Future.delayed(const Duration(milliseconds: 500), () {
                  _onKeyVerificationStart(event);
                });
              },
            ),
          ],
        )
      ],
>>>>>>> 560dc2af
    );
  }

  Widget _buildOnReady(
    BuildContext context,
    VerificationEvent event,
    String flowId,
  ) {
    return Column(
      children: [
        Row(
          children: [
            Container(
              padding: const EdgeInsets.all(10),
              child: SvgPicture.asset(
                'assets/images/baseline-devices.svg',
              ),
            ),
            const SizedBox(width: 5),
            Text(
              _eventMap[flowId]!.verifyingThisDev
                  ? AppLocalizations.of(context)!.verifyThisSession
                  : AppLocalizations.of(context)!.verifySession,
              style: CrossSigningSheetTheme.primaryTextStyle,
            ),
            const Spacer(),
            Padding(
              padding: const EdgeInsets.only(right: 10),
              child: IconButton(
                icon: const Icon(Icons.close),
                onPressed: () async {
                  await event.cancelVerificationRequest();
                  Get.back();
                  _eventMap.remove(flowId);
                },
                color: Colors.white,
              ),
            ),
          ],
        ),
        Padding(
          padding: const EdgeInsets.symmetric(
            horizontal: 15,
            vertical: 8,
          ),
          child: Text(
            AppLocalizations.of(context)!.verificationScanSelfNotice,
            style: CrossSigningSheetTheme.secondaryTextStyle,
          ),
        ),
        Center(
          child: Padding(
            padding: const EdgeInsets.all(25),
            child: SizedBox(
              height: 100,
              width: 100,
              child: CircularProgressIndicator(
                color: CrossSigningSheetTheme.loadingIndicatorColor,
              ),
            ),
          ),
        ),
        TextButton(
          onPressed: () {},
          child: Row(
            mainAxisAlignment: MainAxisAlignment.center,
            children: [
              Padding(
                padding: const EdgeInsets.all(8),
                child: SvgPicture.asset(
                  'assets/images/camera.svg',
                  color: AppCommonTheme.primaryColor,
                  height: 14,
                  width: 14,
                ),
              ),
              Text(
                AppLocalizations.of(context)!.verificationScanWithThisDevice,
                style: CrossSigningSheetTheme.secondaryTextStyle.copyWith(
                  color: AppCommonTheme.primaryColor,
                  fontSize: 12,
                ),
              ),
            ],
          ),
        ),
        Wrap(
          children: [
            ListTile(
              title: Text(
                AppLocalizations.of(context)!.verificationScanEmojiTitle,
                style: CrossSigningSheetTheme.primaryTextStyle,
              ),
              subtitle: Text(
                AppLocalizations.of(context)!.verificationScanSelfEmojiSubtitle,
                style: CrossSigningSheetTheme.secondaryTextStyle,
              ),
              trailing: Icon(
                Icons.keyboard_arrow_right_outlined,
                color: CrossSigningSheetTheme.primaryTextColor,
              ),
              onTap: () async {
                await event.startSasVerification();
                Get.back();
                Future.delayed(Duration(milliseconds: 500), () {
                  _onKeyVerificationStart(event);
                });
              },
            ),
          ],
        )
      ],
    );
  }

  void _onKeyVerificationStart(VerificationEvent event) {
    if (Get.isBottomSheetOpen == true) {
      Get.back();
    }
    String flowId = event.flowId();
    if (_eventMap[flowId]?.stage != 'm.key.verification.request' &&
        _eventMap[flowId]?.stage != 'm.key.verification.ready') {
      return;
    }
    _eventMap[flowId]?.stage = 'm.key.verification.start';
    Get.bottomSheet(
      StatefulBuilder(
<<<<<<< HEAD
        builder: (context, setState) {
          return Container(
            decoration: BoxDecoration(
              borderRadius: BorderRadius.circular(15),
              color: CrossSigningSheetTheme.backgroundColor,
            ),
            child: _buildOnStart(context, event, flowId),
          );
        },
=======
        builder: (context, setState) => Container(
          decoration: BoxDecoration(
            borderRadius: BorderRadius.circular(15),
            color: CrossSigningSheetTheme.backgroundColor,
          ),
          child: _buildOnStart(context, event, flowId),
        ),
>>>>>>> 560dc2af
      ),
      isDismissible: false,
    );
  }

  Widget _buildOnStart(
    BuildContext context,
    VerificationEvent event,
    String flowId,
  ) {
    return Column(
      crossAxisAlignment: CrossAxisAlignment.start,
      children: [
        Row(
          children: [
            Container(
              padding: const EdgeInsets.all(10),
              child: SvgPicture.asset('assets/images/baseline-devices.svg'),
            ),
            const SizedBox(width: 5),
            Text(
              _eventMap[flowId]?.verifyingThisDev == true
                  ? AppLocalizations.of(context)!.verifyThisSession
                  : AppLocalizations.of(context)!.verifySession,
              style: CrossSigningSheetTheme.primaryTextStyle,
            ),
            const Spacer(),
            Padding(
              padding: const EdgeInsets.only(right: 10),
              child: IconButton(
<<<<<<< HEAD
                icon: Icon(Icons.close),
                onPressed: () async {
                  await event.cancelSasVerification();
                  Future.delayed(Duration(milliseconds: 500), () {
=======
                icon: const Icon(Icons.close),
                onPressed: () async {
                  await event.cancelSasVerification();
                  Future.delayed(const Duration(milliseconds: 500), () {
>>>>>>> 560dc2af
                    _onKeyVerificationCancel(event, true);
                  });
                },
                color: Colors.white,
              ),
            ),
          ],
        ),
<<<<<<< HEAD
        Center(
          child: Padding(
            padding: const EdgeInsets.all(50),
=======
        const Center(
          child: Padding(
            padding: EdgeInsets.all(50),
>>>>>>> 560dc2af
            child: SizedBox(
              height: 100,
              width: 100,
              child: CircularProgressIndicator(
                color: CrossSigningSheetTheme.loadingIndicatorColor,
              ),
            ),
          ),
        ),
        Center(
          child: Text(
            AppLocalizations.of(context)!.pleaseWait,
            style: CrossSigningSheetTheme.secondaryTextStyle,
          ),
        ),
      ],
    );
  }

  void _onKeyVerificationCancel(VerificationEvent event, bool manual) {
    if (Get.isBottomSheetOpen == true) {
      Get.back();
    }
    String flowId = event.flowId();
    _eventMap[flowId]?.stage = 'm.key.verification.cancel';
    Get.bottomSheet(
      StatefulBuilder(
<<<<<<< HEAD
        builder: (context, setState) {
          return Container(
            decoration: BoxDecoration(
              borderRadius: BorderRadius.circular(15),
              color: CrossSigningSheetTheme.backgroundColor,
            ),
            child: _buildOnCancel(context, event, flowId, manual),
          );
        },
=======
        builder: (context, setState) => Container(
          decoration: BoxDecoration(
            borderRadius: BorderRadius.circular(15),
            color: CrossSigningSheetTheme.backgroundColor,
          ),
          child: _buildOnCancel(context, event, flowId, manual),
        ),
>>>>>>> 560dc2af
      ),
    );
  }

  Widget _buildOnCancel(
    BuildContext context,
    VerificationEvent event,
    String flowId,
    bool manual,
  ) {
    if (manual) {
      return Column(
        children: [
          Row(
            children: [
              Container(
                padding: const EdgeInsets.all(10),
                child: SvgPicture.asset('assets/images/baseline-devices.svg'),
              ),
              const SizedBox(width: 5),
              Text(
                _eventMap[flowId]?.verifyingThisDev == true
                    ? AppLocalizations.of(context)!.verifyThisSession
                    : AppLocalizations.of(context)!.verifySession,
                style: CrossSigningSheetTheme.primaryTextStyle,
              ),
              const Spacer(),
            ],
          ),
          Padding(
            padding: const EdgeInsets.fromLTRB(50, 50, 50, 20),
            child: SvgPicture.asset(
              'assets/images/lock.svg',
              width: MediaQuery.of(context).size.width * 0.15,
              height: MediaQuery.of(context).size.height * 0.15,
              color: CrossSigningSheetTheme.secondaryTextColor,
            ),
          ),
          Text(
            AppLocalizations.of(context)!.verificationConclusionCompromised,
            style: CrossSigningSheetTheme.secondaryTextStyle,
          ),
          const SizedBox(height: 10),
          SizedBox(
            width: MediaQuery.of(context).size.width * 0.40,
            child: elevatedButton(
              AppLocalizations.of(context)!.sasGotIt,
              AppCommonTheme.greenButtonColor,
              () {
                Get.back();
                _eventMap.remove(flowId);
              },
              CrossSigningSheetTheme.buttonTextStyle,
            ),
          ),
        ],
      );
    } else {
      return Column(
        children: [
          Row(
            children: [
              Container(
                padding: const EdgeInsets.all(10),
                child: SvgPicture.asset('assets/images/baseline-devices.svg'),
              ),
              const SizedBox(width: 5),
              Text(
                _eventMap[flowId]?.verifyingThisDev == true
                    ? AppLocalizations.of(context)!.verifyThisSession
                    : AppLocalizations.of(context)!.verifySession,
                style: CrossSigningSheetTheme.primaryTextStyle,
              ),
              const Spacer(),
            ],
          ),
          Padding(
            padding: const EdgeInsets.all(50),
            child: SvgPicture.asset(
              'assets/images/lock.svg',
              width: MediaQuery.of(context).size.width * 0.15,
              height: MediaQuery.of(context).size.height * 0.15,
              color: CrossSigningSheetTheme.secondaryTextColor,
            ),
          ),
          Padding(
            padding: const EdgeInsets.all(8),
            child: Text(
              event.reason()!,
              style: CrossSigningSheetTheme.secondaryTextStyle,
            ),
          ),
          SizedBox(
            width: MediaQuery.of(context).size.width * 0.40,
            child: elevatedButton(
              AppLocalizations.of(context)!.sasGotIt,
              AppCommonTheme.greenButtonColor,
              () {
                Get.back();
                _eventMap.remove(flowId);
              },
              CrossSigningSheetTheme.buttonTextStyle,
            ),
          ),
        ],
      );
    }
  }

  void _onKeyVerificationAccept(VerificationEvent event) {
    if (Get.isBottomSheetOpen == true) {
      Get.back();
    }
    String flowId = event.flowId();
    _eventMap[flowId]?.stage = 'm.key.verification.accept';
    Get.bottomSheet(
      StatefulBuilder(
<<<<<<< HEAD
        builder: (context, setState) {
          return Container(
            decoration: BoxDecoration(
              borderRadius: BorderRadius.circular(15),
              color: CrossSigningSheetTheme.backgroundColor,
            ),
            child: _buildOnAccept(context, event, flowId),
          );
        },
      ),
=======
        builder: (context, setState) => Container(
          decoration: BoxDecoration(
            borderRadius: BorderRadius.circular(15),
            color: CrossSigningSheetTheme.backgroundColor,
          ),
          child: _buildOnAccept(context, event, flowId),
        ),
      ),
    );
  }

  Widget _buildOnAccept(
    BuildContext context,
    VerificationEvent event,
    String flowId,
  ) {
    String waitingFor = sprintf(
      AppLocalizations.of(context)!.verificationRequestWaitingFor,
      [event.sender()],
    );
    return Column(
      children: [
        Row(
          children: [
            Container(
              padding: const EdgeInsets.all(10),
              child: SvgPicture.asset('assets/images/baseline-devices.svg'),
            ),
            const SizedBox(width: 5),
            Text(
              _eventMap[flowId]?.verifyingThisDev == true
                  ? AppLocalizations.of(context)!.verifyThisSession
                  : AppLocalizations.of(context)!.verifySession,
              style: CrossSigningSheetTheme.primaryTextStyle,
            ),
            const Spacer(),
          ],
        ),
        const Center(
          child: Padding(
            padding: EdgeInsets.all(50),
            child: SizedBox(
              height: 100,
              width: 100,
              child: CircularProgressIndicator(
                color: CrossSigningSheetTheme.loadingIndicatorColor,
              ),
            ),
          ),
        ),
        Text(waitingFor, style: CrossSigningSheetTheme.secondaryTextStyle),
      ],
>>>>>>> 560dc2af
    );
  }

  Widget _buildOnAccept(
    BuildContext context,
    VerificationEvent event,
    String flowId,
  ) {
    String waitingFor = sprintf(
      AppLocalizations.of(context)!.verificationRequestWaitingFor,
      [event.sender()],
    );
    return Column(
      children: [
        Row(
          children: [
            Container(
              padding: const EdgeInsets.all(10),
              child: SvgPicture.asset('assets/images/baseline-devices.svg'),
            ),
            const SizedBox(width: 5),
            Text(
              _eventMap[flowId]?.verifyingThisDev == true
                  ? AppLocalizations.of(context)!.verifyThisSession
                  : AppLocalizations.of(context)!.verifySession,
              style: CrossSigningSheetTheme.primaryTextStyle,
            ),
            const Spacer(),
          ],
        ),
        Center(
          child: Padding(
            padding: const EdgeInsets.all(50),
            child: SizedBox(
              height: 100,
              width: 100,
              child: CircularProgressIndicator(
                color: CrossSigningSheetTheme.loadingIndicatorColor,
              ),
            ),
          ),
        ),
        Text(
          waitingFor,
          style: CrossSigningSheetTheme.secondaryTextStyle,
        ),
      ],
    );
  }

  void _onKeyVerificationKey(VerificationEvent event) {
    if (Get.isBottomSheetOpen == true) {
      Get.back();
    }
    String flowId = event.flowId();
    _eventMap[flowId]?.stage = 'm.key.verification.key';
    event.getVerificationEmoji().then((emoji) {
      Get.bottomSheet(
        StatefulBuilder(
<<<<<<< HEAD
          builder: (context, setState) {
            return Container(
              decoration: BoxDecoration(
                borderRadius: BorderRadius.circular(15),
                color: CrossSigningSheetTheme.backgroundColor,
              ),
              child: _buildOnKey(context, event, flowId, emoji, setState),
            );
          },
        ),
        isDismissible: false,
      );
    });
  }

  Widget _buildOnKey(
    BuildContext context,
    VerificationEvent event,
    String flowId,
    FfiListVerificationEmoji emoji,
    Function setState,
  ) {
    List<int> emojiCodes = emoji.map((e) => e.symbol()).toList();
    List<String> emojiDescriptions = emoji.map((e) => e.description()).toList();
    String waitingFor = sprintf(
      AppLocalizations.of(context)!.verificationRequestWaitingFor,
      [event.sender()],
    );
    return Column(
      crossAxisAlignment: CrossAxisAlignment.start,
      children: [
        Row(
          children: [
            Container(
              padding: const EdgeInsets.all(10),
              child: SvgPicture.asset('assets/images/baseline-devices.svg'),
            ),
            const SizedBox(width: 5),
            Text(
              _eventMap[flowId]?.verifyingThisDev == true
                  ? AppLocalizations.of(context)!.verifyThisSession
                  : AppLocalizations.of(context)!.verifySession,
              style: CrossSigningSheetTheme.primaryTextStyle,
            ),
            const Spacer(),
            Padding(
              padding: const EdgeInsets.only(right: 10),
              child: IconButton(
                icon: Icon(Icons.close),
                onPressed: () async {
                  await event.cancelVerificationKey();
                  Get.back();
                  Future.delayed(Duration(milliseconds: 500), () {
                    _onKeyVerificationCancel(event, true);
                  });
                },
                color: Colors.white,
              ),
=======
          builder: (context, setState) => Container(
            decoration: BoxDecoration(
              borderRadius: BorderRadius.circular(15),
              color: CrossSigningSheetTheme.backgroundColor,
            ),
            child: _buildOnKey(context, event, flowId, emoji, setState),
          ),
        ),
        isDismissible: false,
      );
    });
  }

  Widget _buildOnKey(
    BuildContext context,
    VerificationEvent event,
    String flowId,
    FfiListVerificationEmoji emoji,
    Function setState,
  ) {
    List<int> emojiCodes = emoji.map((e) => e.symbol()).toList();
    List<String> emojiDescriptions = emoji.map((e) => e.description()).toList();
    String waitingFor = sprintf(
      AppLocalizations.of(context)!.verificationRequestWaitingFor,
      [event.sender()],
    );
    return Column(
      crossAxisAlignment: CrossAxisAlignment.start,
      children: [
        Row(
          children: [
            Container(
              padding: const EdgeInsets.all(10),
              child: SvgPicture.asset('assets/images/baseline-devices.svg'),
            ),
            const SizedBox(width: 5),
            Text(
              _eventMap[flowId]?.verifyingThisDev == true
                  ? AppLocalizations.of(context)!.verifyThisSession
                  : AppLocalizations.of(context)!.verifySession,
              style: CrossSigningSheetTheme.primaryTextStyle,
            ),
            const Spacer(),
            Padding(
              padding: const EdgeInsets.only(right: 10),
              child: IconButton(
                icon: const Icon(Icons.close),
                onPressed: () async {
                  await event.cancelVerificationKey();
                  Get.back();
                  Future.delayed(const Duration(milliseconds: 500), () {
                    _onKeyVerificationCancel(event, true);
                  });
                },
                color: Colors.white,
              ),
>>>>>>> 560dc2af
            ),
          ],
        ),
        Padding(
<<<<<<< HEAD
          padding: EdgeInsets.symmetric(horizontal: 20, vertical: 10),
=======
          padding: const EdgeInsets.symmetric(horizontal: 20, vertical: 10),
>>>>>>> 560dc2af
          child: Text(
            AppLocalizations.of(context)!.verificationEmojiNotice,
            style: CrossSigningSheetTheme.secondaryTextStyle,
          ),
        ),
        Center(
          child: Container(
            padding: const EdgeInsets.all(10),
            height: MediaQuery.of(context).size.height * 0.28,
            width: MediaQuery.of(context).size.width * 0.90,
            decoration: BoxDecoration(
              borderRadius: BorderRadius.circular(15),
              color: CrossSigningSheetTheme.gridBackgroundColor,
            ),
            child: Padding(
              padding: const EdgeInsets.all(10),
              child: GridView.count(
<<<<<<< HEAD
                physics: BouncingScrollPhysics(),
=======
                physics: const BouncingScrollPhysics(),
>>>>>>> 560dc2af
                crossAxisCount: 4,
                crossAxisSpacing: 10,
                mainAxisSpacing: 10,
                children: List.generate(emoji.length, (index) {
                  return GridTile(
                    child: Text(
                      String.fromCharCode(emojiCodes[index]),
<<<<<<< HEAD
                      style: TextStyle(fontSize: 32),
=======
                      style: const TextStyle(fontSize: 32),
>>>>>>> 560dc2af
                      textAlign: TextAlign.center,
                    ),
                    footer: Text(
                      emojiDescriptions[index],
                      style: CrossSigningSheetTheme.secondaryTextStyle.copyWith(
                        color: CrossSigningSheetTheme.primaryTextColor,
                        overflow: TextOverflow.ellipsis,
                      ),
                      maxLines: 1,
                      textAlign: TextAlign.center,
                    ),
                  );
                }),
              ),
            ),
          ),
        ),
        const SizedBox(height: 5),
        waitForMatch
            ? Center(
                child: Padding(
                  padding: const EdgeInsets.all(10),
                  child: Text(
                    waitingFor,
                    style: CrossSigningSheetTheme.secondaryTextStyle,
                  ),
                ),
              )
            : Row(
                mainAxisAlignment: MainAxisAlignment.center,
                children: [
                  Container(
                    padding: const EdgeInsets.only(left: 20),
                    width: MediaQuery.of(context).size.width * 0.48,
                    child: elevatedButton(
                      AppLocalizations.of(context)!.verificationSasDoNotMatch,
                      CrossSigningSheetTheme.redButtonColor,
                      () async {
                        await event.mismatchSasVerification();
                        Get.back();
<<<<<<< HEAD
                        Future.delayed(Duration(milliseconds: 500), () {
=======
                        Future.delayed(const Duration(milliseconds: 500), () {
>>>>>>> 560dc2af
                          _onKeyVerificationCancel(event, true);
                        });
                      },
                      CrossSigningSheetTheme.buttonTextStyle,
                    ),
                  ),
                  const SizedBox(width: 5),
                  Container(
                    padding: const EdgeInsets.only(right: 20),
                    width: MediaQuery.of(context).size.width * 0.48,
                    child: elevatedButton(
                      AppLocalizations.of(context)!.verificationSasMatch,
                      CrossSigningSheetTheme.greenButtonColor,
                      () async {
                        setState(() => waitForMatch = true);
                        await event.confirmSasVerification();
                        Get.back();
                        setState(() => waitForMatch = false);
<<<<<<< HEAD
                        Future.delayed(Duration(milliseconds: 500), () {
=======
                        Future.delayed(const Duration(milliseconds: 500), () {
>>>>>>> 560dc2af
                          _onKeyVerificationMac(event);
                        });
                      },
                      CrossSigningSheetTheme.buttonTextStyle,
                    ),
                  ),
                ],
              ),
      ],
    );
  }

  void _onKeyVerificationMac(VerificationEvent event) {
    _eventMap[event.flowId()]?.stage = 'm.key.verification.mac';
    Future.delayed(Duration(milliseconds: 500), () async {
      await event.reviewVerificationMac();
    });
  }

  void _onKeyVerificationDone(VerificationEvent event) {
    if (Get.isBottomSheetOpen == true) {
      Get.back();
    }
    String flowId = event.flowId();
    _eventMap[flowId]?.stage = 'm.key.verification.done';
    Get.bottomSheet(
      StatefulBuilder(
<<<<<<< HEAD
        builder: (context, setState) {
          return Container(
            decoration: BoxDecoration(
              borderRadius: BorderRadius.circular(15),
              color: CrossSigningSheetTheme.backgroundColor,
            ),
            child: _buildOnDone(context, event, flowId),
          );
        },
=======
        builder: (context, setState) => Container(
          decoration: BoxDecoration(
            borderRadius: BorderRadius.circular(15),
            color: CrossSigningSheetTheme.backgroundColor,
          ),
          child: _buildOnDone(context, event, flowId),
        ),
>>>>>>> 560dc2af
      ),
      isDismissible: false,
    );
  }

  Widget _buildOnDone(
    BuildContext context,
    VerificationEvent event,
    String flowId,
  ) {
    return Column(
      crossAxisAlignment: CrossAxisAlignment.start,
      children: [
        Row(
          children: [
            Container(
              padding: const EdgeInsets.all(10),
              child: SvgPicture.asset('assets/images/baseline-devices.svg'),
            ),
            const SizedBox(width: 5),
            Text(
              AppLocalizations.of(context)!.sasVerified,
              style: CrossSigningSheetTheme.primaryTextStyle,
            ),
          ],
        ),
        Padding(
<<<<<<< HEAD
          padding: EdgeInsets.symmetric(horizontal: 20, vertical: 10),
=======
          padding: const EdgeInsets.symmetric(
            horizontal: 20,
            vertical: 10,
          ),
>>>>>>> 560dc2af
          child: Text(
            _eventMap[flowId]!.verifyingThisDev
                ? AppLocalizations.of(context)!
                    .verificationConclusionOkSelfNotice
                : AppLocalizations.of(context)!.verificationConclusionOkDone,
            style: CrossSigningSheetTheme.secondaryTextStyle,
            textAlign: TextAlign.center,
          ),
        ),
        const SizedBox(height: 25),
        Center(
          child: SvgPicture.asset(
            'assets/images/lock.svg',
            width: MediaQuery.of(context).size.width * 0.15,
            height: MediaQuery.of(context).size.height * 0.15,
          ),
        ),
        const SizedBox(height: 25),
        Center(
          child: SizedBox(
            width: MediaQuery.of(context).size.width * 0.40,
            child: elevatedButton(
              AppLocalizations.of(context)!.sasGotIt,
              CrossSigningSheetTheme.greenButtonColor,
              () {
                Get.back();
                _eventMap.remove(flowId);
              },
              CrossSigningSheetTheme.buttonTextStyle,
            ),
          ),
        ),
      ],
    );
  }
}<|MERGE_RESOLUTION|>--- conflicted
+++ resolved
@@ -119,17 +119,6 @@
     acceptingRequest = false;
     Get.bottomSheet(
       StatefulBuilder(
-<<<<<<< HEAD
-        builder: (context, setState) {
-          return Container(
-            decoration: BoxDecoration(
-              borderRadius: BorderRadius.circular(15),
-              color: CrossSigningSheetTheme.backgroundColor,
-            ),
-            child: _buildOnRequest(context, event, flowId, setState),
-          );
-        },
-=======
         builder: (context, setState) => Container(
           decoration: BoxDecoration(
             borderRadius: BorderRadius.circular(15),
@@ -137,7 +126,6 @@
           ),
           child: _buildOnRequest(context, event, flowId, setState),
         ),
->>>>>>> 560dc2af
       ),
       isDismissible: false,
     );
@@ -191,13 +179,9 @@
         ),
         const SizedBox(height: 50),
         acceptingRequest
-<<<<<<< HEAD
-            ? SizedBox(
-=======
             ? const SizedBox(
                 width: 100,
                 height: 100,
->>>>>>> 560dc2af
                 child: CircularProgressIndicator(
                   color: CrossSigningSheetTheme.loadingIndicatorColor,
                 ),
@@ -209,11 +193,7 @@
                   setState(() => acceptingRequest = true);
                   await event.acceptVerificationRequest();
                   Get.back();
-<<<<<<< HEAD
-                  Future.delayed(Duration(milliseconds: 500), () {
-=======
                   Future.delayed(const Duration(milliseconds: 500), () {
->>>>>>> 560dc2af
                     _onKeyVerificationReady(event, true);
                   });
                 },
@@ -261,13 +241,6 @@
               padding: const EdgeInsets.all(10),
               child: SvgPicture.asset('assets/images/baseline-devices.svg'),
             ),
-<<<<<<< HEAD
-            child: _buildOnReady(context, event, flowId),
-          );
-        },
-      ),
-      isDismissible: false,
-=======
             const SizedBox(width: 5),
             Text(
               _eventMap[flowId]!.verifyingThisDev
@@ -359,7 +332,6 @@
           ],
         )
       ],
->>>>>>> 560dc2af
     );
   }
 
@@ -487,17 +459,6 @@
     _eventMap[flowId]?.stage = 'm.key.verification.start';
     Get.bottomSheet(
       StatefulBuilder(
-<<<<<<< HEAD
-        builder: (context, setState) {
-          return Container(
-            decoration: BoxDecoration(
-              borderRadius: BorderRadius.circular(15),
-              color: CrossSigningSheetTheme.backgroundColor,
-            ),
-            child: _buildOnStart(context, event, flowId),
-          );
-        },
-=======
         builder: (context, setState) => Container(
           decoration: BoxDecoration(
             borderRadius: BorderRadius.circular(15),
@@ -505,7 +466,6 @@
           ),
           child: _buildOnStart(context, event, flowId),
         ),
->>>>>>> 560dc2af
       ),
       isDismissible: false,
     );
@@ -536,17 +496,10 @@
             Padding(
               padding: const EdgeInsets.only(right: 10),
               child: IconButton(
-<<<<<<< HEAD
-                icon: Icon(Icons.close),
-                onPressed: () async {
-                  await event.cancelSasVerification();
-                  Future.delayed(Duration(milliseconds: 500), () {
-=======
                 icon: const Icon(Icons.close),
                 onPressed: () async {
                   await event.cancelSasVerification();
                   Future.delayed(const Duration(milliseconds: 500), () {
->>>>>>> 560dc2af
                     _onKeyVerificationCancel(event, true);
                   });
                 },
@@ -555,15 +508,9 @@
             ),
           ],
         ),
-<<<<<<< HEAD
-        Center(
-          child: Padding(
-            padding: const EdgeInsets.all(50),
-=======
         const Center(
           child: Padding(
             padding: EdgeInsets.all(50),
->>>>>>> 560dc2af
             child: SizedBox(
               height: 100,
               width: 100,
@@ -591,17 +538,6 @@
     _eventMap[flowId]?.stage = 'm.key.verification.cancel';
     Get.bottomSheet(
       StatefulBuilder(
-<<<<<<< HEAD
-        builder: (context, setState) {
-          return Container(
-            decoration: BoxDecoration(
-              borderRadius: BorderRadius.circular(15),
-              color: CrossSigningSheetTheme.backgroundColor,
-            ),
-            child: _buildOnCancel(context, event, flowId, manual),
-          );
-        },
-=======
         builder: (context, setState) => Container(
           decoration: BoxDecoration(
             borderRadius: BorderRadius.circular(15),
@@ -609,7 +545,6 @@
           ),
           child: _buildOnCancel(context, event, flowId, manual),
         ),
->>>>>>> 560dc2af
       ),
     );
   }
@@ -727,18 +662,6 @@
     _eventMap[flowId]?.stage = 'm.key.verification.accept';
     Get.bottomSheet(
       StatefulBuilder(
-<<<<<<< HEAD
-        builder: (context, setState) {
-          return Container(
-            decoration: BoxDecoration(
-              borderRadius: BorderRadius.circular(15),
-              color: CrossSigningSheetTheme.backgroundColor,
-            ),
-            child: _buildOnAccept(context, event, flowId),
-          );
-        },
-      ),
-=======
         builder: (context, setState) => Container(
           decoration: BoxDecoration(
             borderRadius: BorderRadius.circular(15),
@@ -791,7 +714,6 @@
         ),
         Text(waitingFor, style: CrossSigningSheetTheme.secondaryTextStyle),
       ],
->>>>>>> 560dc2af
     );
   }
 
@@ -851,66 +773,6 @@
     event.getVerificationEmoji().then((emoji) {
       Get.bottomSheet(
         StatefulBuilder(
-<<<<<<< HEAD
-          builder: (context, setState) {
-            return Container(
-              decoration: BoxDecoration(
-                borderRadius: BorderRadius.circular(15),
-                color: CrossSigningSheetTheme.backgroundColor,
-              ),
-              child: _buildOnKey(context, event, flowId, emoji, setState),
-            );
-          },
-        ),
-        isDismissible: false,
-      );
-    });
-  }
-
-  Widget _buildOnKey(
-    BuildContext context,
-    VerificationEvent event,
-    String flowId,
-    FfiListVerificationEmoji emoji,
-    Function setState,
-  ) {
-    List<int> emojiCodes = emoji.map((e) => e.symbol()).toList();
-    List<String> emojiDescriptions = emoji.map((e) => e.description()).toList();
-    String waitingFor = sprintf(
-      AppLocalizations.of(context)!.verificationRequestWaitingFor,
-      [event.sender()],
-    );
-    return Column(
-      crossAxisAlignment: CrossAxisAlignment.start,
-      children: [
-        Row(
-          children: [
-            Container(
-              padding: const EdgeInsets.all(10),
-              child: SvgPicture.asset('assets/images/baseline-devices.svg'),
-            ),
-            const SizedBox(width: 5),
-            Text(
-              _eventMap[flowId]?.verifyingThisDev == true
-                  ? AppLocalizations.of(context)!.verifyThisSession
-                  : AppLocalizations.of(context)!.verifySession,
-              style: CrossSigningSheetTheme.primaryTextStyle,
-            ),
-            const Spacer(),
-            Padding(
-              padding: const EdgeInsets.only(right: 10),
-              child: IconButton(
-                icon: Icon(Icons.close),
-                onPressed: () async {
-                  await event.cancelVerificationKey();
-                  Get.back();
-                  Future.delayed(Duration(milliseconds: 500), () {
-                    _onKeyVerificationCancel(event, true);
-                  });
-                },
-                color: Colors.white,
-              ),
-=======
           builder: (context, setState) => Container(
             decoration: BoxDecoration(
               borderRadius: BorderRadius.circular(15),
@@ -967,16 +829,11 @@
                 },
                 color: Colors.white,
               ),
->>>>>>> 560dc2af
             ),
           ],
         ),
         Padding(
-<<<<<<< HEAD
-          padding: EdgeInsets.symmetric(horizontal: 20, vertical: 10),
-=======
           padding: const EdgeInsets.symmetric(horizontal: 20, vertical: 10),
->>>>>>> 560dc2af
           child: Text(
             AppLocalizations.of(context)!.verificationEmojiNotice,
             style: CrossSigningSheetTheme.secondaryTextStyle,
@@ -994,11 +851,7 @@
             child: Padding(
               padding: const EdgeInsets.all(10),
               child: GridView.count(
-<<<<<<< HEAD
-                physics: BouncingScrollPhysics(),
-=======
                 physics: const BouncingScrollPhysics(),
->>>>>>> 560dc2af
                 crossAxisCount: 4,
                 crossAxisSpacing: 10,
                 mainAxisSpacing: 10,
@@ -1006,11 +859,7 @@
                   return GridTile(
                     child: Text(
                       String.fromCharCode(emojiCodes[index]),
-<<<<<<< HEAD
-                      style: TextStyle(fontSize: 32),
-=======
                       style: const TextStyle(fontSize: 32),
->>>>>>> 560dc2af
                       textAlign: TextAlign.center,
                     ),
                     footer: Text(
@@ -1051,11 +900,7 @@
                       () async {
                         await event.mismatchSasVerification();
                         Get.back();
-<<<<<<< HEAD
-                        Future.delayed(Duration(milliseconds: 500), () {
-=======
                         Future.delayed(const Duration(milliseconds: 500), () {
->>>>>>> 560dc2af
                           _onKeyVerificationCancel(event, true);
                         });
                       },
@@ -1074,11 +919,7 @@
                         await event.confirmSasVerification();
                         Get.back();
                         setState(() => waitForMatch = false);
-<<<<<<< HEAD
-                        Future.delayed(Duration(milliseconds: 500), () {
-=======
                         Future.delayed(const Duration(milliseconds: 500), () {
->>>>>>> 560dc2af
                           _onKeyVerificationMac(event);
                         });
                       },
@@ -1106,17 +947,6 @@
     _eventMap[flowId]?.stage = 'm.key.verification.done';
     Get.bottomSheet(
       StatefulBuilder(
-<<<<<<< HEAD
-        builder: (context, setState) {
-          return Container(
-            decoration: BoxDecoration(
-              borderRadius: BorderRadius.circular(15),
-              color: CrossSigningSheetTheme.backgroundColor,
-            ),
-            child: _buildOnDone(context, event, flowId),
-          );
-        },
-=======
         builder: (context, setState) => Container(
           decoration: BoxDecoration(
             borderRadius: BorderRadius.circular(15),
@@ -1124,7 +954,6 @@
           ),
           child: _buildOnDone(context, event, flowId),
         ),
->>>>>>> 560dc2af
       ),
       isDismissible: false,
     );
@@ -1152,14 +981,10 @@
           ],
         ),
         Padding(
-<<<<<<< HEAD
-          padding: EdgeInsets.symmetric(horizontal: 20, vertical: 10),
-=======
           padding: const EdgeInsets.symmetric(
             horizontal: 20,
             vertical: 10,
           ),
->>>>>>> 560dc2af
           child: Text(
             _eventMap[flowId]!.verifyingThisDev
                 ? AppLocalizations.of(context)!
