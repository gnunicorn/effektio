import 'dart:io';

import 'package:cached_network_image/cached_network_image.dart';
import 'package:effektio/common/store/themes/SeperatedThemes.dart';
import 'package:effektio/widgets/CommentView.dart';
import 'package:effektio/widgets/LikeButton.dart';
import 'package:effektio_flutter_sdk/effektio_flutter_sdk.dart';
<<<<<<< HEAD
=======
import 'package:effektio_flutter_sdk/effektio_flutter_sdk_ffi.dart' as ffi;
>>>>>>> 560dc2af
import 'package:emoji_picker_flutter/emoji_picker_flutter.dart';
import 'package:flutter/material.dart';
import 'package:flutter_svg/flutter_svg.dart';

class NewsSideBar extends StatefulWidget {
  final ffi.Client client;
  final ffi.News news;
  final int index;

  const NewsSideBar({
    Key? key,
    required this.client,
    required this.news,
    required this.index,
  }) : super(key: key);
<<<<<<< HEAD

  final ffi.Client client;
  final ffi.News news;
  final int index;
=======
>>>>>>> 560dc2af

  @override
  _NewsSideBarState createState() => _NewsSideBarState();
}

class _NewsSideBarState extends State<NewsSideBar> {
  TextEditingController commentController = TextEditingController();
  bool emojiShowing = false;
  bool isKeyBoardOpen = false;

  void _onEmojiSelected(Emoji emoji) {
    commentController
      ..text += emoji.emoji
      ..selection = TextSelection.fromPosition(
        TextPosition(offset: commentController.text.length),
      );
  }

  void _onBackspacePressed() {
    commentController
      ..text = commentController.text.characters.skipLast(1).toString()
      ..selection = TextSelection.fromPosition(
        TextPosition(offset: commentController.text.length),
      );
  }

  static const List<String> listPlayers = <String>[
    'Cristiano Ronaldo',
    'Lionel Messi',
    'Neymar Jr.',
    'Kevin De Bruyne',
    'Robert Lewandowski',
    'Kylian Mbappe',
    'Virgil Van Dijk',
    'Mohamed Salah',
    'Sadio Mane',
    'Sergio Ramos',
    'Paul Pogba',
    'Bruno Fernandes'
  ];

  static const List<MaterialColor> listColors = <MaterialColor>[
    Colors.blue,
    Colors.orange,
    Colors.brown,
    Colors.blueGrey,
    Colors.deepPurple,
    Colors.indigo,
    Colors.green,
    Colors.yellow,
    Colors.lime,
    Colors.teal,
    Colors.red,
    Colors.pink
  ];

  @override
  Widget build(BuildContext context) {
    var bgColor = convertColor(
      widget.news.bgColor(),
      AppCommonTheme.backgroundColor,
    );
    var fgColor = convertColor(
      widget.news.fgColor(),
      AppCommonTheme.primaryColor,
    );

    TextStyle style = Theme.of(context).textTheme.bodyText1!.copyWith(
      fontSize: 13,
      color: fgColor,
      shadows: [
        Shadow(color: bgColor, offset: const Offset(2, 2), blurRadius: 5),
      ],
    );
    return Column(
      mainAxisAlignment: MainAxisAlignment.spaceEvenly,
      crossAxisAlignment: CrossAxisAlignment.end,
      children: [
        Center(
          child: LikeButton(
            likeCount: widget.news.likesCount().toString(),
            style: style,
            color: fgColor,
            index: widget.index,
          ),
        ),
        _sideBarItem(
          'comment',
          widget.news.commentsCount().toString(),
          fgColor,
          style,
        ),
        _sideBarItem('reply', '76', fgColor, style),
        _profileImageButton(fgColor),
      ],
    );
  }

  Widget _profileImageButton(Color color) {
    return Padding(
      padding: const EdgeInsets.only(right: 10),
      child: Stack(
        clipBehavior: Clip.none,
        alignment: Alignment.bottomCenter,
        children: [
          CachedNetworkImage(
            imageUrl:
                'https://dragonball.guru/wp-content/uploads/2021/01/goku-dragon-ball-guru.jpg',
            height: 45,
            width: 45,
            imageBuilder: (context, imageProvider) => Container(
              decoration: BoxDecoration(
                border: Border.all(
                  color: color,
                ),
                borderRadius: BorderRadius.circular(25),
                image: DecorationImage(
                  image: imageProvider,
                  fit: BoxFit.cover,
                  colorFilter: const ColorFilter.mode(
                    Colors.red,
                    BlendMode.colorBurn,
                  ),
                ),
              ),
            ),
            placeholder: (context, url) => const CircularProgressIndicator(),
            errorWidget: (context, url, error) => const Icon(Icons.error),
          ),
        ],
      ),
    );
  }

  Widget _sideBarItem(
    String iconName,
    String label,
    Color? color,
    TextStyle style,
  ) {
    return GestureDetector(
      onTap: (() {
        if (iconName == 'comment') {
          showBottomSheet();
        }
      }),
      child: Padding(
        padding: const EdgeInsets.only(right: 15),
        child: Column(
          children: <Widget>[
            SvgPicture.asset(
              'assets/images/$iconName.svg',
              color: color,
              width: 35,
              height: 35,
            ),
            const SizedBox(height: 5),
            Text(label, style: style),
          ],
        ),
      ),
    );
  }

  void showBottomSheet() {
    showModalBottomSheet(
      context: context,
      backgroundColor: AppCommonTheme.backgroundColor,
      isScrollControlled: true,
      shape: const RoundedRectangleBorder(
        borderRadius: BorderRadius.vertical(top: Radius.circular(30)),
      ),
      builder: (context) {
        return StatefulBuilder(
          builder: (BuildContext context, StateSetter setState) {
            return DraggableScrollableSheet(
              expand: false,
              builder:
                  (BuildContext context, ScrollController scrollController) {
                return Padding(
                  padding: const EdgeInsets.only(bottom: 8),
                  child: Column(
                    children: <Widget>[
                      const Padding(
                        padding: EdgeInsets.only(top: 12),
                        child: SizedBox(
                          height: 40,
                          child: Center(
                            child: Text(
                              '101 Comments',
                              style: TextStyle(
                                color: Colors.white,
                                fontSize: 16.0,
                                fontWeight: FontWeight.bold,
                              ),
                            ),
                          ),
                        ),
                      ),
                      Expanded(
                        child: ListView.builder(
                          physics: const BouncingScrollPhysics(),
                          controller: scrollController,
                          itemCount: 10,
                          itemBuilder: (context, index) {
                            return Padding(
                              padding: const EdgeInsets.all(12),
                              child: CommentView(
                                name: listPlayers[index],
                                titleColor: listColors[index],
                                comment: 'How they can do it',
                              ),
                            );
                          },
                        ),
                      ),
                      Padding(
                        padding: EdgeInsets.only(
                          left: 8,
                          top: 8,
                          bottom: MediaQuery.of(context).viewInsets.bottom,
                        ),
                        child: Row(
                          children: [
                            Padding(
                              padding: const EdgeInsets.only(right: 8),
                              child: _profileImageButton(Colors.black),
                            ),
                            Expanded(
                              child: Container(
                                width: MediaQuery.of(context).size.width,
                                decoration: BoxDecoration(
                                  color: AppCommonTheme.textFieldColor,
                                  borderRadius: BorderRadius.circular(15),
                                ),
                                child: Stack(
                                  alignment: Alignment.centerRight,
                                  children: <Widget>[
                                    Padding(
                                      padding: const EdgeInsets.only(left: 8),
                                      child: TextField(
                                        style: const TextStyle(
                                          color: Colors.white,
                                        ),
                                        cursorColor: Colors.grey,
                                        controller: commentController,
                                        decoration: const InputDecoration(
                                          hintText: 'Add a comment',
                                          hintStyle: TextStyle(
                                            color: Colors.grey,
                                          ),
                                          border: InputBorder.none,
                                        ),
                                      ),
                                    ),
                                    IconButton(
                                      icon: const Icon(
                                        Icons.emoji_emotions_outlined,
                                        color: Colors.grey,
                                      ),
                                      onPressed: () {
                                        setState(() {
                                          emojiShowing = !emojiShowing;
                                        });
                                      },
                                    ),
                                  ],
                                ),
                              ),
                            ),
                            IconButton(
                              onPressed: () {
                                const snackBar = SnackBar(
                                  content: Text('Send icon tapped'),
                                );
                                ScaffoldMessenger.of(context)
                                    .showSnackBar(snackBar);
                              },
                              icon: const Icon(Icons.send, color: Colors.pink),
                            ),
                          ],
                        ),
                      ),
                      Offstage(
                        offstage: !emojiShowing,
                        child: SizedBox(
                          width: MediaQuery.of(context).size.width,
                          height: 250,
                          child: EmojiPicker(
                            onEmojiSelected: (Category category, Emoji emoji) {
                              _onEmojiSelected(emoji);
                            },
                            onBackspacePressed: _onBackspacePressed,
                            config: Config(
                              columns: 7,
                              emojiSizeMax: 32 * (Platform.isIOS ? 1.30 : 1.0),
                              verticalSpacing: 0,
                              horizontalSpacing: 0,
                              initCategory: Category.RECENT,
                              bgColor: Colors.white,
                              indicatorColor: Colors.blue,
                              iconColor: Colors.grey,
                              iconColorSelected: Colors.blue,
                              progressIndicatorColor: Colors.blue,
                              backspaceColor: Colors.blue,
                              skinToneDialogBgColor: Colors.white,
                              skinToneIndicatorColor: Colors.grey,
                              enableSkinTones: true,
                              showRecentsTab: true,
                              recentsLimit: 28,
                              noRecents: const Text(
                                'No Recents',
                                style: TextStyle(
                                  fontSize: 20,
                                  color: Colors.black26,
                                ),
                              ),
                              tabIndicatorAnimDuration: kTabScrollDuration,
                              categoryIcons: const CategoryIcons(),
                              buttonMode: ButtonMode.MATERIAL,
                            ),
                          ),
                        ),
                      )
                    ],
                  ),
                );
              },
            );
          },
        );
      },
    );
  }

  void showReportBottomSheet() {
    showModalBottomSheet(
      backgroundColor: Colors.grey[800],
      context: context,
      builder: (context) {
        return StatefulBuilder(
          builder: (BuildContext context, StateSetter setSheetState) {
            return Container(
              width: double.infinity,
              decoration: const BoxDecoration(
                color: AppCommonTheme.textFieldColor,
              ),
              child: Column(
                children: [
                  Padding(
                    padding: const EdgeInsets.all(8.0),
                    child: Row(
                      mainAxisAlignment: MainAxisAlignment.spaceBetween,
                      children: const [
                        Text('Spam', style: TextStyle(color: Colors.white)),
                        Icon(Icons.keyboard_arrow_right, color: Colors.white)
                      ],
                    ),
                  ),
                  Padding(
                    padding: const EdgeInsets.all(8.0),
                    child: Row(
                      mainAxisAlignment: MainAxisAlignment.spaceBetween,
                      children: const [
                        Text('Violence', style: TextStyle(color: Colors.white)),
                        Icon(Icons.keyboard_arrow_right, color: Colors.white)
                      ],
                    ),
                  ),
                  Padding(
                    padding: const EdgeInsets.all(8.0),
                    child: Row(
                      mainAxisAlignment: MainAxisAlignment.spaceBetween,
                      children: const [
                        Text(
                          'Fake Account',
                          style: TextStyle(color: Colors.white),
                        ),
                        Icon(Icons.keyboard_arrow_right, color: Colors.white)
                      ],
                    ),
                  ),
                  Padding(
                    padding: const EdgeInsets.all(8.0),
                    child: Row(
                      mainAxisAlignment: MainAxisAlignment.spaceBetween,
                      children: const [
                        Text(
                          'Copyrights',
                          style: TextStyle(color: Colors.white),
                        ),
                        Icon(Icons.keyboard_arrow_right, color: Colors.white)
                      ],
                    ),
                  ),
                  Padding(
                    padding: const EdgeInsets.all(8.0),
                    child: Row(
                      mainAxisAlignment: MainAxisAlignment.spaceBetween,
                      children: const [
                        Text(
                          'Spam',
                          style: TextStyle(color: Colors.white),
                        ),
                        Icon(Icons.keyboard_arrow_right, color: Colors.white)
                      ],
                    ),
                  ),
                ],
              ),
            );
          },
        );
      },
    );
  }
}<|MERGE_RESOLUTION|>--- conflicted
+++ resolved
@@ -5,10 +5,7 @@
 import 'package:effektio/widgets/CommentView.dart';
 import 'package:effektio/widgets/LikeButton.dart';
 import 'package:effektio_flutter_sdk/effektio_flutter_sdk.dart';
-<<<<<<< HEAD
-=======
 import 'package:effektio_flutter_sdk/effektio_flutter_sdk_ffi.dart' as ffi;
->>>>>>> 560dc2af
 import 'package:emoji_picker_flutter/emoji_picker_flutter.dart';
 import 'package:flutter/material.dart';
 import 'package:flutter_svg/flutter_svg.dart';
@@ -24,13 +21,6 @@
     required this.news,
     required this.index,
   }) : super(key: key);
-<<<<<<< HEAD
-
-  final ffi.Client client;
-  final ffi.News news;
-  final int index;
-=======
->>>>>>> 560dc2af
 
   @override
   _NewsSideBarState createState() => _NewsSideBarState();
