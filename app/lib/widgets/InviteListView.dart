import 'package:effektio/common/store/themes/SeperatedThemes.dart';
import 'package:flutter/material.dart';

class InviteListView extends StatelessWidget {
  final String name;
  final bool isAdded;

  const InviteListView({
    Key? key,
    required this.name,
    required this.isAdded,
  }) : super(key: key);

  @override
  Widget build(BuildContext context) {
    return Flex(
      direction: Axis.horizontal,
      children: [
        const CircleAvatar(
          backgroundColor: Colors.white,
        ),
        Expanded(
          // fit: FlexFit.loose,
          child: Padding(
            padding: const EdgeInsets.only(left: 12.0),
            child: Text(
              name,
<<<<<<< HEAD
              style: TextStyle(color: Colors.white, fontSize: 16),
=======
              style: const TextStyle(color: Colors.white, fontSize: 16),
>>>>>>> 560dc2af
            ),
          ),
        ),
        Column(
          children: [
            Visibility(
              visible: !isAdded,
              child: ElevatedButton(
                onPressed: () {},
                style: ElevatedButton.styleFrom(
                  backgroundColor: AppCommonTheme.greenButtonColor,
                ),
<<<<<<< HEAD
                child: Text(
=======
                child: const Text(
>>>>>>> 560dc2af
                  'Invite',
                  style: TextStyle(color: Colors.white),
                ),
              ),
            ),
            Visibility(
              visible: isAdded,
              child: ElevatedButton(
                onPressed: null,
                style: ElevatedButton.styleFrom(
                  backgroundColor: AppCommonTheme.darkShade,
                  elevation: 0.0,
<<<<<<< HEAD
                ),
                child: Text(
                  'Invited',
                  style: TextStyle(color: Colors.white),
                ),
=======
                ),
                child: const Text(
                  'Invited',
                  style: TextStyle(color: Colors.white),
                ),
>>>>>>> 560dc2af
              ),
            )
          ],
        )
      ],
    );
  }
}<|MERGE_RESOLUTION|>--- conflicted
+++ resolved
@@ -25,11 +25,7 @@
             padding: const EdgeInsets.only(left: 12.0),
             child: Text(
               name,
-<<<<<<< HEAD
-              style: TextStyle(color: Colors.white, fontSize: 16),
-=======
               style: const TextStyle(color: Colors.white, fontSize: 16),
->>>>>>> 560dc2af
             ),
           ),
         ),
@@ -42,11 +38,7 @@
                 style: ElevatedButton.styleFrom(
                   backgroundColor: AppCommonTheme.greenButtonColor,
                 ),
-<<<<<<< HEAD
-                child: Text(
-=======
                 child: const Text(
->>>>>>> 560dc2af
                   'Invite',
                   style: TextStyle(color: Colors.white),
                 ),
@@ -59,19 +51,11 @@
                 style: ElevatedButton.styleFrom(
                   backgroundColor: AppCommonTheme.darkShade,
                   elevation: 0.0,
-<<<<<<< HEAD
-                ),
-                child: Text(
-                  'Invited',
-                  style: TextStyle(color: Colors.white),
-                ),
-=======
                 ),
                 child: const Text(
                   'Invited',
                   style: TextStyle(color: Colors.white),
                 ),
->>>>>>> 560dc2af
               ),
             )
           ],
