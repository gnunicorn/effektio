--- conflicted
+++ resolved
@@ -8,24 +8,9 @@
 import 'package:themed/themed.dart';
 
 class CustomChatInput extends StatelessWidget {
-<<<<<<< HEAD
-  CustomChatInput({
-    Key? key,
-    required this.context,
-    required this.isChatScreen,
-    this.onButtonPressed,
-    required this.roomName,
-  }) : super(key: key);
-
-  final BuildContext context;
-  final Function()? onButtonPressed;
-  ChatRoomController controller = Get.find<ChatRoomController>();
-  bool isChatScreen = true;
-=======
   final Function()? onButtonPressed;
   final controller = Get.put(ChatRoomController());
   final bool isChatScreen;
->>>>>>> 560dc2af
   final String roomName;
   static const List<List<String>> attachmentNameList = [
     ['camera', 'Camera'],
