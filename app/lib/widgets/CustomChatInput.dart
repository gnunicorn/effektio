--- conflicted
+++ resolved
@@ -46,105 +46,11 @@
                     mainAxisSize: MainAxisSize.min,
                     mainAxisAlignment: MainAxisAlignment.spaceEvenly,
                     children: [
-                      _buildAttachmentButton(controller),
+                      _buildPlusButton(controller),
                       Expanded(
                         child: Padding(
                           padding: const EdgeInsets.symmetric(horizontal: 10),
-<<<<<<< HEAD
-                          child: FlutterMentions(
-                            key: controller.mentionKey,
-                            suggestionPosition: SuggestionPosition.Top,
-                            onMentionAdd: (user) {
-                              controller.messageTextMap.addAll({
-                                '@${user['display']}':
-                                    '[${user['display']}](https://matrix.to/#/${user['link']})'
-                              });
-                            },
-                            onChanged: ((value) async {
-                              controller.sendButtonUpdate();
-                              await controller.typingNotice(true);
-                            }),
-                            maxLines: MediaQuery.of(context).orientation ==
-                                    Orientation.portrait
-                                ? 6
-                                : 2,
-                            minLines: 1,
-                            focusNode: controller.focusNode,
-                            style: const TextStyleRef(
-                              TextStyle(color: ChatTheme01.chatInputTextColor),
-                            ),
-                            decoration: InputDecoration(
-                              isCollapsed: true,
-                              suffixIcon: InkWell(
-                                onTap: () {
-                                  controller.isAttachmentVisible.value = false;
-                                  controller.isEmojiVisible.value =
-                                      !controller.isEmojiVisible.value;
-                                  controller.focusNode.unfocus();
-                                  controller.focusNode.canRequestFocus = true;
-                                },
-                                child: SvgPicture.asset(
-                                  'assets/images/emoji.svg',
-                                  fit: BoxFit.none,
-                                ),
-                              ),
-                              border: OutlineInputBorder(
-                                borderRadius: BorderRadius.circular(30),
-                                borderSide: const BorderSide(
-                                  width: 0,
-                                  style: BorderStyle.none,
-                                ),
-                              ),
-                              filled: true,
-                              fillColor: AppCommonTheme.backgroundColor,
-                              hintText: isChatScreen
-                                  ? AppLocalizations.of(context)!.newMessage
-                                  : '${AppLocalizations.of(context)!.messageTo} $roomName',
-                              contentPadding: const EdgeInsets.all(15),
-                              hintStyle: ChatTheme01.chatInputPlaceholderStyle,
-                              hintMaxLines: 1,
-                            ),
-                            mentions: [
-                              Mention(
-                                trigger: '@',
-                                style: const TextStyle(
-                                  color: AppCommonTheme.primaryColor,
-                                ),
-                                data: controller.roomMembers,
-                                matchAll: false,
-                                suggestionBuilder: (data) {
-                                  return Container(
-                                    padding: const EdgeInsets.symmetric(
-                                      vertical: 10,
-                                    ),
-                                    color: AppCommonTheme.backgroundColorLight,
-                                    child: ListTile(
-                                      contentPadding:
-                                          const EdgeInsets.only(left: 50),
-                                      leading: SizedBox(
-                                        width: 35,height: 35,
-                                        child: CustomAvatar(
-                                          radius: 20,
-                                          avatar: data['avatar'].avatar(),
-                                          isGroup: false,
-                                          stringName: data['display'],
-                                        ),
-                                      ),
-                                      title: Text(
-                                        data['display'],
-                                        style: const TextStyle(
-                                          color: Colors.white,
-                                        ),
-                                      ),
-                                    ),
-                                  );
-                                },
-                              )
-                            ],
-                          ),
-=======
                           child: _buildTextEditor(context, controller),
->>>>>>> 25ae1f99
                         ),
                       ),
                       if (controller.isSendButtonVisible || !isChatScreen)
@@ -172,7 +78,7 @@
     );
   }
 
-  Widget _buildAttachmentButton(ChatRoomController controller) {
+  Widget _buildPlusButton(ChatRoomController controller) {
     if (isChatScreen != true) {
       return const SizedBox();
     }
@@ -185,12 +91,12 @@
           controller.focusNode.unfocus();
           controller.focusNode.canRequestFocus = true;
         },
-        child: _buildAttachmentIcon(controller),
-      ),
-    );
-  }
-
-  Widget _buildAttachmentIcon(ChatRoomController controller) {
+        child: _buildPlusIcon(controller),
+      ),
+    );
+  }
+
+  Widget _buildPlusIcon(ChatRoomController controller) {
     if (controller.isAttachmentVisible.value != true) {
       return SvgPicture.asset('assets/images/add.svg', fit: BoxFit.none);
     }
@@ -205,7 +111,15 @@
   }
 
   Widget _buildTextEditor(BuildContext context, ChatRoomController controller) {
-    return TextField(
+    return FlutterMentions(
+      key: controller.mentionKey,
+      suggestionPosition: SuggestionPosition.Top,
+      onMentionAdd: (user) {
+        controller.messageTextMap.addAll({
+          '@${user['display']}':
+              '[${user['display']}](https://matrix.to/#/${user['link']})'
+        });
+      },
       onChanged: ((value) async {
         controller.sendButtonUpdate();
         await controller.typingNotice(true);
@@ -213,7 +127,6 @@
       maxLines:
           MediaQuery.of(context).orientation == Orientation.portrait ? 6 : 2,
       minLines: 1,
-      controller: controller.textEditingController,
       focusNode: controller.focusNode,
       style: const TextStyleRef(
         TextStyle(color: ChatTheme01.chatInputTextColor),
@@ -242,6 +155,37 @@
         hintStyle: ChatTheme01.chatInputPlaceholderStyle,
         hintMaxLines: 1,
       ),
+      mentions: [
+        Mention(
+          trigger: '@',
+          style: const TextStyle(color: AppCommonTheme.primaryColor),
+          data: controller.roomMembers,
+          matchAll: false,
+          suggestionBuilder: (data) {
+            return Container(
+              padding: const EdgeInsets.symmetric(vertical: 10),
+              color: AppCommonTheme.backgroundColorLight,
+              child: ListTile(
+                contentPadding: const EdgeInsets.only(left: 50),
+                leading: SizedBox(
+                  width: 35,
+                  height: 35,
+                  child: CustomAvatar(
+                    radius: 20,
+                    avatar: data['avatar'].avatar(),
+                    isGroup: false,
+                    stringName: data['display'],
+                  ),
+                ),
+                title: Text(
+                  data['display'],
+                  style: const TextStyle(color: Colors.white),
+                ),
+              ),
+            );
+          },
+        )
+      ],
     );
   }
 
