--- conflicted
+++ resolved
@@ -8,17 +8,10 @@
 import 'package:flutter_gen/gen_l10n/app_localizations.dart';
 
 class CustomChatInput extends StatelessWidget {
-<<<<<<< HEAD
-  Function()? onButtonPressed;
-  ChatRoomController controller = Get.find<ChatRoomController>();
-  bool isChatScreen = true;
-  String roomName;
-=======
   final Function()? onButtonPressed;
-  final controller = Get.put(ChatRoomController());
+  final ChatRoomController controller = Get.find<ChatRoomController>();
   final bool isChatScreen;
   final String roomName;
->>>>>>> 9d495a30
   static const List<List<String>> attachmentNameList = [
     ['camera', 'Camera'],
     ['gif', 'GIF'],
@@ -164,14 +157,8 @@
             );
           },
         ),
-<<<<<<< HEAD
         EmojiPickerWidget(size: _size),
         AttachmentWidget(
-=======
-        EmojiPickerWidget(controller: controller, size: _size),
-        AttachmentWidget(
-          controller: controller,
->>>>>>> 9d495a30
           attachmentNameList: attachmentNameList,
           roomName: roomName,
           size: _size,
@@ -182,30 +169,18 @@
 }
 
 class AttachmentWidget extends StatelessWidget {
-  final ChatRoomController controller;
+  final ChatRoomController controller = Get.find<ChatRoomController>();
   final List<List<String>> attachmentNameList;
   final String roomName;
   final Size size;
 
-  const AttachmentWidget({
+  AttachmentWidget({
     Key? key,
-<<<<<<< HEAD
-=======
-    required this.controller,
->>>>>>> 9d495a30
     required this.attachmentNameList,
     required this.roomName,
     required this.size,
   }) : super(key: key);
 
-<<<<<<< HEAD
-  final ChatRoomController controller = Get.find<ChatRoomController>();
-  final List<List<String>> attachmentNameList;
-  final String roomName;
-  final Size size;
-
-=======
->>>>>>> 9d495a30
   @override
   Widget build(BuildContext context) {
     return Obx(
@@ -312,23 +287,11 @@
 }
 
 class EmojiPickerWidget extends StatelessWidget {
-<<<<<<< HEAD
   EmojiPickerWidget({Key? key, required this.size}) : super(key: key);
 
   final ChatRoomController controller = Get.find<ChatRoomController>();
   final Size size;
 
-=======
-  final ChatRoomController controller;
-  final Size size;
-
-  const EmojiPickerWidget({
-    Key? key,
-    required this.controller,
-    required this.size,
-  }) : super(key: key);
-
->>>>>>> 9d495a30
   @override
   Widget build(BuildContext context) {
     return Obx(
