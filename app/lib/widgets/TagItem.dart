import 'package:flutter/material.dart';
import 'package:google_fonts/google_fonts.dart';

class TagListItem extends StatelessWidget {
  // final Tag tag;
  final String tagTitle;
  final Color tagColor;

  const TagListItem({
    Key? key,
    required this.tagTitle,
    required this.tagColor,
  }) : super(key: key);

  @override
  Widget build(BuildContext context) {
    return Container(
      padding: const EdgeInsets.all(8),
      margin: const EdgeInsets.symmetric(horizontal: 4),
      decoration: BoxDecoration(
        borderRadius: BorderRadius.circular(10),
        border: Border.all(color: tagColor),
      ),
      child: Text(
        tagTitle,
        style: GoogleFonts.roboto(
          color: tagColor,
          fontSize: 12,
          fontWeight: FontWeight.w600,
        ),
      ),
<<<<<<< HEAD
      child: Text(
        tagTitle,
        style: GoogleFonts.roboto(
          color: tagColor,
          fontSize: 12,
          fontWeight: FontWeight.w600,
        ),
      ),
=======
>>>>>>> 560dc2af
    );
  }
}<|MERGE_RESOLUTION|>--- conflicted
+++ resolved
@@ -29,17 +29,6 @@
           fontWeight: FontWeight.w600,
         ),
       ),
-<<<<<<< HEAD
-      child: Text(
-        tagTitle,
-        style: GoogleFonts.roboto(
-          color: tagColor,
-          fontSize: 12,
-          fontWeight: FontWeight.w600,
-        ),
-      ),
-=======
->>>>>>> 560dc2af
     );
   }
 }