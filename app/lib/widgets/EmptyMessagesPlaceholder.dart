--- conflicted
+++ resolved
@@ -3,22 +3,18 @@
 import 'package:effektio/controllers/chat_room_controller.dart';
 import 'package:effektio/widgets/TypeIndicator.dart';
 import 'package:flutter/material.dart';
-<<<<<<< HEAD
 import 'package:flutter_chat_ui/flutter_chat_ui.dart';
-import 'package:flutter_svg/flutter_svg.dart';
-import 'package:flutter_gen/gen_l10n/app_localizations.dart';
-import 'package:get/get.dart';
-=======
 import 'package:flutter_gen/gen_l10n/app_localizations.dart';
 import 'package:flutter_svg/flutter_svg.dart';
->>>>>>> 690d6b48
+import 'package:get/get.dart';
 
 class EmptyPlaceholder extends StatelessWidget {
   const EmptyPlaceholder({Key? key}) : super(key: key);
 
   @override
   Widget build(BuildContext context) {
-    final _cntrl = Get.find<ChatRoomController>();
+    var roomController = Get.find<ChatRoomController>();
+    debugPrint('typing users empty: ${roomController.typingUsers.isEmpty}');
     return GetBuilder<ChatListController>(
       id: 'typing indicator',
       builder: (ChatListController controller) {
@@ -29,9 +25,7 @@
             child: Column(
               children: <Widget>[
                 SizedBox(height: MediaQuery.of(context).size.height * 0.20),
-                SvgPicture.asset(
-                  'assets/images/emptyPlaceholder.svg',
-                ),
+                SvgPicture.asset('assets/images/emptyPlaceholder.svg'),
                 const SizedBox(height: 10),
                 Text(
                   '${AppLocalizations.of(context)!.noMessages} ...',
@@ -43,15 +37,15 @@
                   style: ChatTheme01.chatBodyStyle,
                 ),
                 SizedBox(height: MediaQuery.of(context).size.height * 0.28),
-                _cntrl.typingUsers.isNotEmpty
+                roomController.typingUsers.isNotEmpty
                     ? Align(
                         alignment: Alignment.bottomLeft,
                         child: TypeIndicator(
                           bubbleAlignment: BubbleRtlAlignment.right,
-                          showIndicator: _cntrl.typingUsers.isNotEmpty,
+                          showIndicator: roomController.typingUsers.isNotEmpty,
                           options: TypingIndicatorOptions(
                             animationSpeed: const Duration(milliseconds: 800),
-                            typingUsers: _cntrl.typingUsers,
+                            typingUsers: roomController.typingUsers,
                             typingMode: TypingIndicatorMode.text,
                           ),
                         ),
