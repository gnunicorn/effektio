--- conflicted
+++ resolved
@@ -49,15 +49,10 @@
             Navigator.push(
               context,
               MaterialPageRoute(
-<<<<<<< HEAD
                 builder: (context) => ChatScreen(
                   client: widget.client,
                   room: widget.room,
-                  userId: widget.userId,
                 ),
-=======
-                builder: (context) => ChatScreen(room: widget.room),
->>>>>>> 690d6b48
               ),
             );
           },
