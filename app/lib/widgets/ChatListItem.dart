--- conflicted
+++ resolved
@@ -14,22 +14,13 @@
 
 class ChatListItem extends StatefulWidget {
   final Conversation room;
-<<<<<<< HEAD
-
-  final Client client;
-=======
   final String userId;
->>>>>>> d30cac8c
   final LatestMessage? latestMessage;
 
   const ChatListItem({
     Key? key,
     required this.room,
-<<<<<<< HEAD
-    required this.client,
-=======
     required this.userId,
->>>>>>> d30cac8c
     this.latestMessage,
   }) : super(key: key);
 
@@ -60,11 +51,7 @@
               MaterialPageRoute(
                 builder: (context) => ChatScreen(
                   room: widget.room,
-<<<<<<< HEAD
-                  client: widget.client,
-=======
                   userId: widget.userId,
->>>>>>> d30cac8c
                 ),
               ),
             );
