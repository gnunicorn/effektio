import 'package:effektio/common/store/themes/SeperatedThemes.dart';
import 'package:effektio/controllers/todo_controller.dart';
import 'package:flutter/material.dart';
import 'package:flutter_svg/flutter_svg.dart';
import 'package:get/get.dart';

class ToDoListView extends StatefulWidget {
  const ToDoListView({
    Key? key,
    required this.title,
    required this.subtitle,
  }) : super(key: key);

  final String title;
  final String subtitle;

  @override
  State<ToDoListView> createState() => _ToDoListViewState();
}

class _ToDoListViewState extends State<ToDoListView> {
  ToDoController todoController = ToDoController.instance;

  @override
  Widget build(BuildContext context) {
    return Card(
      elevation: 0,
      margin: const EdgeInsets.all(8.0),
      shape: RoundedRectangleBorder(
        borderRadius: BorderRadius.circular(15.0),
      ),
      color: ToDoTheme.secondaryColor,
      child: Obx(
<<<<<<< HEAD
        () => Column(
          children: [
            ExpansionTile(
              title: Padding(
                padding:
                    const EdgeInsets.symmetric(vertical: 10, horizontal: 5),
                child: Text(widget.title, style: ToDoTheme.listTitleTextStyle),
              ),
              subtitle: Padding(
                padding: const EdgeInsets.all(5),
                child: Column(
                  crossAxisAlignment: CrossAxisAlignment.start,
                  mainAxisAlignment: MainAxisAlignment.start,
                  children: <Widget>[
                    todoController.initialExpand.value
                        ? SizedBox(
                            child: Text(
                              widget.subtitle,
                              style: ToDoTheme.listSubtitleTextStyle
                                  .copyWith(color: ToDoTheme.calendarColor),
                            ),
                          )
                        : SizedBox(
                            height: 40,
                            child: Text(
                              widget.subtitle,
                              style: ToDoTheme.listSubtitleTextStyle
                                  .copyWith(color: ToDoTheme.calendarColor),
                              maxLines: 2,
                              overflow: TextOverflow.ellipsis,
                            ),
                          ),
                    !todoController.initialExpand.value
                        ? const Divider(
                            color: ToDoTheme.listDividerColor,
                            indent: 0,
                            endIndent: 0,
                            thickness: 1,
                          )
                        : const SizedBox(),
                    Padding(
                      padding: const EdgeInsets.only(top: 10),
                      child: Row(
                        mainAxisAlignment: MainAxisAlignment.start,
                        children: <Widget>[
                          SvgPicture.asset(
                            'assets/images/heart.svg',
                            color: ToDoTheme.primaryTextColor,
                            height: 12.61,
                            width: 14.17,
                          ),
                          Padding(
                            padding: const EdgeInsets.symmetric(horizontal: 5),
                            child: Text(
                              '${todoController.likeCount}',
                              style: ToDoTheme.calendarTextStyle,
                            ),
                          ),
                          const SizedBox(width: 5),
                          SvgPicture.asset(
                            'assets/images/message.svg',
                            height: 12,
                            width: 12,
                          ),
                          Padding(
                            padding: const EdgeInsets.symmetric(horizontal: 5),
                            child: Text(
                              '${todoController.messageCount}',
                              style: ToDoTheme.calendarTextStyle,
                            ),
                          ),
                          const Spacer(),
                          SvgPicture.asset(
                            'assets/images/bookmark.svg',
                            height: 12,
                            width: 12,
                          ),
                        ],
=======
        () => ExpansionTile(
          title: Padding(
            padding: const EdgeInsets.symmetric(vertical: 10, horizontal: 5),
            child: Text(widget.title, style: ToDoTheme.listTitleTextStyle),
          ),
          subtitle: Padding(
            padding: const EdgeInsets.symmetric(vertical: 5, horizontal: 5),
            child: Column(
              crossAxisAlignment: CrossAxisAlignment.start,
              mainAxisAlignment: MainAxisAlignment.start,
              children: <Widget>[
                todoController.initialExpand.value
                    ? SizedBox(
                        child: Text(
                          widget.subtitle,
                          style: ToDoTheme.listSubtitleTextStyle
                              .copyWith(color: ToDoTheme.calendarColor),
                        ),
                      )
                    : SizedBox(
                        height: 40,
                        child: Text(
                          widget.subtitle,
                          style: ToDoTheme.listSubtitleTextStyle
                              .copyWith(color: ToDoTheme.calendarColor),
                          maxLines: 2,
                          overflow: TextOverflow.ellipsis,
                        ),
>>>>>>> 3b98fcbe
                      ),
                !todoController.initialExpand.value
                    ? const Divider(
                        color: ToDoTheme.listDividerColor,
                        indent: 0,
                        endIndent: 0,
                        thickness: 1,
                      )
                    : const SizedBox(),
                Padding(
                  padding: const EdgeInsets.only(top: 10),
                  child: Row(
                    mainAxisAlignment: MainAxisAlignment.start,
                    children: <Widget>[
                      SvgPicture.asset(
                        'assets/images/heart.svg',
                        color: ToDoTheme.primaryTextColor,
                        height: 12.61,
                        width: 14.17,
                      ),
                      Padding(
                        padding: const EdgeInsets.symmetric(horizontal: 5),
                        child: Text(
                          '${todoController.likeCount}',
                          style: ToDoTheme.calendarTextStyle,
                        ),
                      ),
                      const SizedBox(width: 5),
                      SvgPicture.asset(
                        'assets/images/message.svg',
                        height: 12,
                        width: 12,
                      ),
                      Padding(
                        padding: const EdgeInsets.symmetric(horizontal: 5),
                        child: Text(
                          '${todoController.messageCount}',
                          style: ToDoTheme.calendarTextStyle,
                        ),
                      ),
                      const Spacer(),
                      SvgPicture.asset(
                        'assets/images/bookmark.svg',
                        height: 12,
                        width: 12,
                      ),
                    ],
                  ),
                ),
                const Divider(
                  height: 20,
                  thickness: 1,
                  color: ToDoTheme.listDividerColor,
                  indent: 0,
                  endIndent: 0,
                ),
                Text(
                  'Active Tasks: ${todoController.pendingTasks.length}',
                  style: ToDoTheme.activeTasksTextStyle,
                ),
              ],
            ),
          ),
          onExpansionChanged: (val) => todoController.toggleExpand(),
          initiallyExpanded: false,
          trailing: const SizedBox(),
          children: [
            ListView(
              shrinkWrap: true,
              physics: const NeverScrollableScrollPhysics(),
              children: todoController.pendingTasks,
            ),
            Row(
              children: <Widget>[
                Container(
                  margin: const EdgeInsets.only(left: 15),
                  height: 30,
                  width: 109,
                  child: ElevatedButton(
                    onPressed: () {
                      todoController.toggleExpandBtn();
                    },
                    style: ButtonStyle(
                      foregroundColor: MaterialStateProperty.all<Color>(
                        ToDoTheme.floatingABColor,
                      ),
                      backgroundColor: MaterialStateProperty.all<Color>(
                        ToDoTheme.secondaryCardColor,
                      ),
                      padding: MaterialStateProperty.all<EdgeInsets>(
                        const EdgeInsets.only(left: 8),
                      ),
                    ),
                    child: Row(
                      children: <Widget>[
                        Text(
                          'Completed (${todoController.completedTasks.length})',
                          style: ToDoTheme.buttonTextStyle,
                          softWrap: false,
                        ),
                        Expanded(
                          child: Icon(
                            todoController.expandBtn.value
                                ? Icons.expand_more
                                : Icons.keyboard_arrow_right,
                            size: 14,
                            color: ToDoTheme.floatingABColor,
                          ),
                        ),
                      ],
                    ),
                  ),
                ),
                const Spacer(),
                Padding(
                  padding: const EdgeInsets.symmetric(horizontal: 10),
                  child: TextButton(
                    style: ButtonStyle(
                      foregroundColor: MaterialStateProperty.all<Color>(
                        ToDoTheme.secondaryTextColor,
                      ),
                      textStyle: MaterialStateProperty.all<TextStyle>(
                        ToDoTheme.buttonTextStyle,
                      ),
                    ),
                    onPressed: () {},
                    child: const Text(
                      '+ Add Task',
                    ),
                  ),
                ),
              ],
            ),
            todoController.expandBtn.value
                ? Padding(
                    padding: const EdgeInsets.symmetric(vertical: 10),
                    child: ListView(
                      shrinkWrap: true,
                      physics: const NeverScrollableScrollPhysics(),
                      children: todoController.completedTasks,
                    ),
                  )
                : const SizedBox(),
          ],
        ),
      ),
    );
  }
}<|MERGE_RESOLUTION|>--- conflicted
+++ resolved
@@ -31,93 +31,13 @@
       ),
       color: ToDoTheme.secondaryColor,
       child: Obx(
-<<<<<<< HEAD
-        () => Column(
-          children: [
-            ExpansionTile(
-              title: Padding(
-                padding:
-                    const EdgeInsets.symmetric(vertical: 10, horizontal: 5),
-                child: Text(widget.title, style: ToDoTheme.listTitleTextStyle),
-              ),
-              subtitle: Padding(
-                padding: const EdgeInsets.all(5),
-                child: Column(
-                  crossAxisAlignment: CrossAxisAlignment.start,
-                  mainAxisAlignment: MainAxisAlignment.start,
-                  children: <Widget>[
-                    todoController.initialExpand.value
-                        ? SizedBox(
-                            child: Text(
-                              widget.subtitle,
-                              style: ToDoTheme.listSubtitleTextStyle
-                                  .copyWith(color: ToDoTheme.calendarColor),
-                            ),
-                          )
-                        : SizedBox(
-                            height: 40,
-                            child: Text(
-                              widget.subtitle,
-                              style: ToDoTheme.listSubtitleTextStyle
-                                  .copyWith(color: ToDoTheme.calendarColor),
-                              maxLines: 2,
-                              overflow: TextOverflow.ellipsis,
-                            ),
-                          ),
-                    !todoController.initialExpand.value
-                        ? const Divider(
-                            color: ToDoTheme.listDividerColor,
-                            indent: 0,
-                            endIndent: 0,
-                            thickness: 1,
-                          )
-                        : const SizedBox(),
-                    Padding(
-                      padding: const EdgeInsets.only(top: 10),
-                      child: Row(
-                        mainAxisAlignment: MainAxisAlignment.start,
-                        children: <Widget>[
-                          SvgPicture.asset(
-                            'assets/images/heart.svg',
-                            color: ToDoTheme.primaryTextColor,
-                            height: 12.61,
-                            width: 14.17,
-                          ),
-                          Padding(
-                            padding: const EdgeInsets.symmetric(horizontal: 5),
-                            child: Text(
-                              '${todoController.likeCount}',
-                              style: ToDoTheme.calendarTextStyle,
-                            ),
-                          ),
-                          const SizedBox(width: 5),
-                          SvgPicture.asset(
-                            'assets/images/message.svg',
-                            height: 12,
-                            width: 12,
-                          ),
-                          Padding(
-                            padding: const EdgeInsets.symmetric(horizontal: 5),
-                            child: Text(
-                              '${todoController.messageCount}',
-                              style: ToDoTheme.calendarTextStyle,
-                            ),
-                          ),
-                          const Spacer(),
-                          SvgPicture.asset(
-                            'assets/images/bookmark.svg',
-                            height: 12,
-                            width: 12,
-                          ),
-                        ],
-=======
         () => ExpansionTile(
           title: Padding(
             padding: const EdgeInsets.symmetric(vertical: 10, horizontal: 5),
             child: Text(widget.title, style: ToDoTheme.listTitleTextStyle),
           ),
           subtitle: Padding(
-            padding: const EdgeInsets.symmetric(vertical: 5, horizontal: 5),
+            padding: const EdgeInsets.all(5),
             child: Column(
               crossAxisAlignment: CrossAxisAlignment.start,
               mainAxisAlignment: MainAxisAlignment.start,
@@ -139,7 +59,6 @@
                           maxLines: 2,
                           overflow: TextOverflow.ellipsis,
                         ),
->>>>>>> 3b98fcbe
                       ),
                 !todoController.initialExpand.value
                     ? const Divider(
