--- conflicted
+++ resolved
@@ -13,12 +13,6 @@
     required this.title,
     required this.subtitle,
   }) : super(key: key);
-<<<<<<< HEAD
-
-  final String title;
-  final String subtitle;
-=======
->>>>>>> 560dc2af
 
   @override
   State<ToDoListView> createState() => _ToDoListViewState();
