--- conflicted
+++ resolved
@@ -28,17 +28,6 @@
     required this.lastUpdated,
   }) : super(key: key);
 
-<<<<<<< HEAD
-  final String title;
-  final bool hasMessage;
-  final bool isCompleted;
-  final String dateTime;
-  final String subtitle;
-  final String? notes;
-  final DateTime? lastUpdated;
-
-=======
->>>>>>> 560dc2af
   @override
   State<ToDoTaskItem> createState() => _ToDoTaskItemState();
 }
