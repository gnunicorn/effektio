--- conflicted
+++ resolved
@@ -66,85 +66,6 @@
   }
 }
 
-<<<<<<< HEAD
-=======
-class ChatListItem extends StatelessWidget {
-  final Conversation conversation;
-
-  const ChatListItem({Key? key, required this.conversation}) : super(key: key);
-
-  @override
-  Widget build(BuildContext context) {
-    // ToDo: UnreadCounter
-    return ListTile(
-      leading: FutureBuilder<Uint8List>(
-        future: conversation.avatar().then((fb) => fb.asTypedList()),
-        // a previously-obtained Future<String> or null
-        builder: (BuildContext context, AsyncSnapshot<List<int>> snapshot) {
-          if (snapshot.hasData) {
-            return CircleAvatar(
-              backgroundImage:
-                  MemoryImage(Uint8List.fromList(snapshot.requireData)),
-            );
-          } else {
-            return CircleAvatar(
-              backgroundColor: Colors.brown.shade800,
-              child: const Text('H'),
-            );
-          }
-        },
-      ),
-      title: FutureBuilder<String>(
-        future: conversation.displayName(),
-        builder: (BuildContext context, AsyncSnapshot<String> snapshot) {
-          if (snapshot.hasData) {
-            return Text(
-              snapshot.requireData,
-              style: TextStyle(color: Colors.white),
-            );
-          } else {
-            return Text(AppLocalizations.of(context)!.loadingName);
-          }
-        },
-      ),
-      trailing: FutureBuilder<FfiListMember>(
-        future: conversation.activeMembers(),
-        builder: (context, snapshot) {
-          if (snapshot.hasData) {
-            return Text(
-              snapshot.requireData.length.toString(),
-              style: TextStyle(color: Colors.white),
-            );
-          } else {
-            return const SizedBox();
-          }
-        },
-      ),
-    );
-  }
-}
-
-class ChatOverview extends StatelessWidget {
-  final List<Conversation> conversations;
-
-  const ChatOverview({Key? key, required this.conversations}) : super(key: key);
-
-  @override
-  Widget build(BuildContext context) {
-    return Container(
-      color: AppColors.backgroundColor,
-      child: ListView.builder(
-        padding: const EdgeInsets.all(8),
-        itemCount: conversations.length,
-        itemBuilder: (BuildContext context, int index) {
-          return ChatListItem(conversation: conversations[index]);
-        },
-      ),
-    );
-  }
-}
-
->>>>>>> 29282faa
 class EffektioHome extends StatefulWidget {
   const EffektioHome({Key? key}) : super(key: key);
 
@@ -191,73 +112,70 @@
       NewsScreen(
         client: _client,
       ),
-<<<<<<< HEAD
-      ChatList(
-        client: _client,
-=======
-      FutureBuilder<Client>(
-        future: _client, // a previously-obtained Future<String> or null
-        builder: (BuildContext context, AsyncSnapshot<Client> snapshot) {
-          if (snapshot.hasData) {
-            if (snapshot.requireData.hasFirstSynced()) {
-              return FutureBuilder<FfiListConversation>(
-                future: snapshot.requireData
-                    .conversations(), // a previously-obtained Future<String> or null
-                builder: (
-                  BuildContext context,
-                  AsyncSnapshot<FfiListConversation> snapshot,
-                ) {
-                  if (snapshot.hasData) {
-                    return ChatOverview(
-                      conversations: snapshot.requireData.toList(),
-                    );
-                  } else {
-                    return Center(
-                      child: Container(
-                        height: MediaQuery.of(context).size.height,
-                        width: MediaQuery.of(context).size.width,
-                        color: AppColors.backgroundColor,
-                        child: Text(
-                          AppLocalizations.of(context)!.loadingConvo,
-                          style: optionStyle,
-                        ),
-                      ),
-                    );
-                  }
-                },
-              );
-            } else {
-              return Center(
-                child: Container(
-                  height: MediaQuery.of(context).size.height,
-                  width: MediaQuery.of(context).size.width,
-                  color: AppColors.backgroundColor,
-                  child: Text(
-                    AppLocalizations.of(context)!.loadingConvo,
-                    style: optionStyle,
-                  ),
-                ),
-              );
-            }
-          } else {
-            return Container(
-              height: MediaQuery.of(context).size.height,
-              width: MediaQuery.of(context).size.width,
-              color: AppColors.backgroundColor,
-              child: Center(
-                child: SizedBox(
-                  height: 50,
-                  width: 50,
-                  child: CircularProgressIndicator(
-                    color: AppColors.primaryColor,
-                  ),
-                ),
-              ),
-            );
-          }
-        },
->>>>>>> 29282faa
-      ),
+
+      ChatList(client: _client),
+      // FutureBuilder<Client>(
+      //   future: _client, // a previously-obtained Future<String> or null
+      //   builder: (BuildContext context, AsyncSnapshot<Client> snapshot) {
+      //     if (snapshot.hasData) {
+      //       if (snapshot.requireData.hasFirstSynced()) {
+      //         return FutureBuilder<FfiListConversation>(
+      //           future: snapshot.requireData
+      //               .conversations(), // a previously-obtained Future<String> or null
+      //           builder: (
+      //             BuildContext context,
+      //             AsyncSnapshot<FfiListConversation> snapshot,
+      //           ) {
+      //             if (snapshot.hasData) {
+      //               return ChatOverview(
+      //                 conversations: snapshot.requireData.toList(),
+      //               );
+      //             } else {
+      //               return Center(
+      //                 child: Container(
+      //                   height: MediaQuery.of(context).size.height,
+      //                   width: MediaQuery.of(context).size.width,
+      //                   color: AppColors.backgroundColor,
+      //                   child: Text(
+      //                     AppLocalizations.of(context)!.loadingConvo,
+      //                     style: optionStyle,
+      //                   ),
+      //                 ),
+      //               );
+      //             }
+      //           },
+      //         );
+      //       } else {
+      //         return Center(
+      //           child: Container(
+      //             height: MediaQuery.of(context).size.height,
+      //             width: MediaQuery.of(context).size.width,
+      //             color: AppColors.backgroundColor,
+      //             child: Text(
+      //               AppLocalizations.of(context)!.loadingConvo,
+      //               style: optionStyle,
+      //             ),
+      //           ),
+      //         );
+      //       }
+      //     } else {
+      //       return Container(
+      //         height: MediaQuery.of(context).size.height,
+      //         width: MediaQuery.of(context).size.width,
+      //         color: AppColors.backgroundColor,
+      //         child: Center(
+      //           child: SizedBox(
+      //             height: 50,
+      //             width: 50,
+      //             child: CircularProgressIndicator(
+      //               color: AppColors.primaryColor,
+      //             ),
+      //           ),
+      //         ),
+      //       );
+      //     }
+      //   },
+      // ),
       NotificationScreen(),
     ];
     return DefaultTabController(
