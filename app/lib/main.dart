import 'dart:async';

import 'package:effektio/common/store/themes/SeperatedThemes.dart';
import 'package:effektio/common/store/themes/AppTheme.dart';
<<<<<<< HEAD
import 'package:effektio/controllers/chat_list_controller.dart';
import 'package:effektio/controllers/chat_room_controller.dart';
=======
import 'package:effektio/controllers/receipt_controller.dart';
>>>>>>> 690d6b48
import 'package:effektio/l10n/l10n.dart';
import 'package:effektio/screens/HomeScreens/Notification.dart';
import 'package:effektio/screens/HomeScreens/faq/Overview.dart';
import 'package:effektio/screens/HomeScreens/chat/Overview.dart';
import 'package:effektio/screens/HomeScreens/news/News.dart';
import 'package:effektio/screens/OnboardingScreens/LogIn.dart';
import 'package:effektio/screens/OnboardingScreens/Signup.dart';
import 'package:effektio/screens/SideMenuScreens/AddToDo.dart';
import 'package:effektio/screens/SideMenuScreens/Gallery.dart';
import 'package:effektio/screens/SideMenuScreens/ToDo.dart';
import 'package:effektio/screens/UserScreens/SocialProfile.dart';
import 'package:effektio/widgets/AppCommon.dart';
import 'package:effektio/widgets/CrossSigning.dart';
import 'package:effektio/widgets/MaterialIndicator.dart';
import 'package:effektio/widgets/SideMenu.dart';
import 'package:effektio_flutter_sdk/effektio_flutter_sdk.dart'
    show Client, EffektioSdk;
import 'package:effektio_flutter_sdk/effektio_flutter_sdk_ffi.dart'
    show SyncState;
import 'package:flutter/foundation.dart';
import 'package:flutter/material.dart';
import 'package:flutter/services.dart';
import 'package:flutter_gen/gen_l10n/app_localizations.dart';
import 'package:flutter_localizations/flutter_localizations.dart';
import 'package:flutter_svg/flutter_svg.dart';
import 'package:get/get.dart';
import 'package:google_fonts/google_fonts.dart';
import 'package:themed/themed.dart';

void main() async {
  await startApp();
}

Future<void> startApp() async {
  WidgetsFlutterBinding.ensureInitialized();
  GoogleFonts.config.allowRuntimeFetching = false;
  LicenseRegistry.addLicense(() async* {
    final license = await rootBundle.loadString('google_fonts/LICENSE.txt');
    yield LicenseEntryWithLineBreaks(['google_fonts'], license);
  });
  runApp(const Effektio());
}

class Effektio extends StatelessWidget {
  const Effektio({Key? key}) : super(key: key);

  @override
  Widget build(BuildContext context) {
    return Themed(
      child: GetMaterialApp(
        debugShowCheckedModeBanner: false,
        theme: AppTheme.theme,
        title: 'Effektio',
        localizationsDelegates: const [
          AppLocalizations.delegate,
          GlobalMaterialLocalizations.delegate,
          GlobalWidgetsLocalizations.delegate,
        ],
        supportedLocales: ApplicationLocalizations.supportedLocales,
        // MaterialApp contains our top-level Navigator
        initialRoute: '/',
        routes: <String, WidgetBuilder>{
          '/': (BuildContext context) => const EffektioHome(),
          '/login': (BuildContext context) => const LoginScreen(),
          '/profile': (BuildContext context) => const SocialProfileScreen(),
          '/signup': (BuildContext context) => const SignupScreen(),
          '/gallery': (BuildContext context) => const GalleryScreen(),
          '/todo': (BuildContext context) => const ToDoScreen(),
          '/addTodo': (BuildContext context) => const AddToDoScreen(),
        },
      ),
    );
  }
}

class EffektioHome extends StatefulWidget {
  const EffektioHome({Key? key}) : super(key: key);

  @override
  _EffektioHomeState createState() => _EffektioHomeState();
}

class _EffektioHomeState extends State<EffektioHome>
    with SingleTickerProviderStateMixin {
  late Future<Client> _client;
  int tabIndex = 0;
  late TabController _tabController;
  CrossSigning? crossSigning;
  bool isLoading = false;

  @override
  void initState() {
    _client = makeClient();
    _tabController = TabController(length: 5, vsync: this);
    _tabController.addListener(() {
      setState(() {
        tabIndex = _tabController.index;
      });
    });

    super.initState();
  }

  @override
  void dispose() {
    Get.delete<ReceiptController>();
    crossSigning?.dispose();
    Get.delete<ChatListController>();
    Get.delete<ChatRoomController>();
    super.dispose();
  }

  Future<Client> makeClient() async {
    final sdk = await EffektioSdk.instance;
    Client client = await sdk.currentClient;
    String userId = client.userId().toString();

    var receiptController = ReceiptController(client: client, userId: userId);
    Get.put<ReceiptController>(receiptController);

    SyncState _ = client.startSync();
    //Start listening for cross signing events
    if (!client.isGuest()) {
      crossSigning = CrossSigning(client: client);
      Get.put(ChatListController(client: client));
      Get.put(ChatRoomController(client: client));
    }
    return client;
  }

  Widget homeScreen(BuildContext context, Client client) {
    List<String?> _titles = <String?>[
      null,
      'FAQ',
      null,
      null,
      'Chat',
      'Notifications'
    ];

    return DefaultTabController(
      length: 5,
      key: const Key('bottom-bar'),
      child: SafeArea(
        child: Scaffold(
          appBar: tabIndex <= 3
              ? null
              : AppBar(
                  title: navBarTitle(_titles[tabIndex] ?? ''),
                  centerTitle: true,
                  primary: true,
                  elevation: 1,
                  leading: Builder(
                    builder: (BuildContext context) {
                      return IconButton(
                        icon: Container(
                          margin: const EdgeInsets.only(bottom: 10, left: 10),
                          child: Image.asset('assets/images/hamburger.png'),
                        ),
                        onPressed: () {
                          Scaffold.of(context).openDrawer();
                        },
                        tooltip: MaterialLocalizations.of(context)
                            .openAppDrawerTooltip,
                      );
                    },
                  ),
                  actions: [
                    IconButton(
                      icon: Container(
                        margin: const EdgeInsets.only(bottom: 10, right: 10),
                        child: const Icon(Icons.search),
                      ),
                      onPressed: () {},
                    )
                  ],
                ),
          body: TabBarView(
            controller: _tabController,
            children: [
              NewsScreen(client: client),
              FaqOverviewScreen(client: client),
              NewsScreen(client: client),
              ChatOverview(client: client),
              const NotificationScreen(),
            ],
          ),
          drawer: SideDrawer(
            client: client,
          ),
          bottomNavigationBar: TabBar(
            labelColor: AppCommonTheme.primaryColor,
            unselectedLabelColor: AppCommonTheme.svgIconColor,
            controller: _tabController,
            indicator: const MaterialIndicator(
              height: 5,
              bottomLeftRadius: 8,
              bottomRightRadius: 8,
              topLeftRadius: 0,
              topRightRadius: 0,
              horizontalPadding: 12,
              tabPosition: TabPosition.top,
              color: AppCommonTheme.primaryColor,
            ),
            tabs: [
              Container(
                margin: const EdgeInsets.only(top: 10),
                child: Tab(
                  icon: tabIndex == 0
                      ? SvgPicture.asset('assets/images/newsfeed_bold.svg')
                      : SvgPicture.asset('assets/images/newsfeed_linear.svg'),
                ),
              ),
              Container(
                margin: const EdgeInsets.only(top: 10),
                child: Tab(
                  icon: tabIndex == 1
                      ? SvgPicture.asset('assets/images/menu_bold.svg')
                      : SvgPicture.asset('assets/images/menu_linear.svg'),
                ),
              ),
              Container(
                margin: const EdgeInsets.only(top: 10),
                child: Tab(
                  icon: tabIndex == 2
                      ? SvgPicture.asset(
                          'assets/images/add.svg',
                          color: AppCommonTheme.primaryColor,
                        )
                      : SvgPicture.asset('assets/images/add.svg'),
                ),
              ),
              Container(
                margin: const EdgeInsets.only(top: 10),
                child: Tab(
                  icon: tabIndex == 3
                      ? SvgPicture.asset('assets/images/chat_bold.svg')
                      : SvgPicture.asset('assets/images/chat_linear.svg'),
                ),
              ),
              Container(
                margin: const EdgeInsets.only(top: 10),
                child: Tab(
                  icon: tabIndex == 4
                      ? SvgPicture.asset('assets/images/notification_bold.svg')
                      : SvgPicture.asset(
                          'assets/images/notification_linear.svg',
                        ),
                ),
              ),
            ],
          ),
        ),
      ),
    );
  }

  @override
  Widget build(BuildContext context) {
    return FutureBuilder<Client>(
      future: _client, // a previously-obtained Future<String> or null
      builder: (BuildContext context, AsyncSnapshot<Client> snapshot) {
        if (snapshot.hasData) {
          return homeScreen(context, snapshot.requireData);
        } else if (snapshot.hasError) {
          return SizedBox(
            height: 40,
            width: 40,
            child: Text('${snapshot.error}'),
          );
        } else {
          return const Scaffold(
            body: Center(
              child: SizedBox(
                height: 50,
                width: 50,
                child: CircularProgressIndicator(
                  color: AppCommonTheme.primaryColor,
                ),
              ),
            ),
          );
        }
      },
    );
  }
}<|MERGE_RESOLUTION|>--- conflicted
+++ resolved
@@ -2,12 +2,9 @@
 
 import 'package:effektio/common/store/themes/SeperatedThemes.dart';
 import 'package:effektio/common/store/themes/AppTheme.dart';
-<<<<<<< HEAD
 import 'package:effektio/controllers/chat_list_controller.dart';
 import 'package:effektio/controllers/chat_room_controller.dart';
-=======
 import 'package:effektio/controllers/receipt_controller.dart';
->>>>>>> 690d6b48
 import 'package:effektio/l10n/l10n.dart';
 import 'package:effektio/screens/HomeScreens/Notification.dart';
 import 'package:effektio/screens/HomeScreens/faq/Overview.dart';
@@ -100,6 +97,7 @@
 
   @override
   void initState() {
+    super.initState();
     _client = makeClient();
     _tabController = TabController(length: 5, vsync: this);
     _tabController.addListener(() {
@@ -107,26 +105,20 @@
         tabIndex = _tabController.index;
       });
     });
-
-    super.initState();
   }
 
   @override
   void dispose() {
-    Get.delete<ReceiptController>();
+    super.dispose();
     crossSigning?.dispose();
     Get.delete<ChatListController>();
     Get.delete<ChatRoomController>();
-    super.dispose();
+    Get.delete<ReceiptController>();
   }
 
   Future<Client> makeClient() async {
     final sdk = await EffektioSdk.instance;
     Client client = await sdk.currentClient;
-    String userId = client.userId().toString();
-
-    var receiptController = ReceiptController(client: client, userId: userId);
-    Get.put<ReceiptController>(receiptController);
 
     SyncState _ = client.startSync();
     //Start listening for cross signing events
@@ -134,6 +126,7 @@
       crossSigning = CrossSigning(client: client);
       Get.put(ChatListController(client: client));
       Get.put(ChatRoomController(client: client));
+      Get.put(ReceiptController(client: client));
     }
     return client;
   }
