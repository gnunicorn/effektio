--- conflicted
+++ resolved
@@ -212,13 +212,7 @@
             children: [
               NewsScreen(client: client),
               FaqOverviewScreen(client: client),
-<<<<<<< HEAD
               NewsScreen(client: client),
-=======
-              NewsScreen(
-                client: client,
-              ),
->>>>>>> d7ac1e9f
               ChatList(client: client),
               NotificationScreen(),
             ],
