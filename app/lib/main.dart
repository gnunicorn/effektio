import 'dart:async';
<<<<<<< HEAD
import 'package:effektio/common/store/themes/appTheme.dart';
import 'package:effektio/common/store/themes/separatedThemes.dart';
import 'package:effektio/common/widget/AppCommon.dart';
import 'package:effektio/common/widget/CrossSigning.dart';
import 'package:effektio/common/widget/MaterialIndicator.dart';
import 'package:effektio/common/widget/SideMenu.dart';
import 'package:effektio/controllers/invite_controller.dart';
=======

import 'package:effektio/common/store/themes/SeperatedThemes.dart';
import 'package:effektio/common/store/themes/AppTheme.dart';
>>>>>>> 560dc2af
import 'package:effektio/l10n/l10n.dart';
import 'package:effektio/screens/SideMenuScreens/AddToDo.dart';
import 'package:effektio/screens/SideMenuScreens/ToDo.dart';
import 'package:effektio/screens/HomeScreens/faq/Overview.dart';
import 'package:effektio/screens/HomeScreens/chat/Overview.dart';
import 'package:effektio/screens/HomeScreens/news/News.dart';
import 'package:effektio/screens/HomeScreens/Notification.dart';
import 'package:effektio/screens/OnboardingScreens/LogIn.dart';
import 'package:effektio/screens/OnboardingScreens/Signup.dart';
import 'package:effektio/screens/SideMenuScreens/Gallery.dart';
import 'package:effektio/screens/UserScreens/SocialProfile.dart';
import 'package:effektio/widgets/AppCommon.dart';
import 'package:effektio/widgets/CrossSigning.dart';
import 'package:effektio/widgets/MaterialIndicator.dart';
import 'package:effektio/widgets/SideMenu.dart';
import 'package:effektio_flutter_sdk/effektio_flutter_sdk.dart'
    show Client, EffektioSdk;
import 'package:effektio_flutter_sdk/effektio_flutter_sdk_ffi.dart'
    show SyncState;
import 'package:flutter/foundation.dart';
import 'package:flutter/material.dart';
import 'package:flutter/services.dart';
import 'package:flutter_gen/gen_l10n/app_localizations.dart';
import 'package:flutter_localizations/flutter_localizations.dart';
import 'package:flutter_svg/flutter_svg.dart';
import 'package:get/get.dart';
import 'package:google_fonts/google_fonts.dart';
import 'package:themed/themed.dart';

void main() async {
  await startApp();
}

Future<void> startApp() async {
  WidgetsFlutterBinding.ensureInitialized();
  GoogleFonts.config.allowRuntimeFetching = false;
  LicenseRegistry.addLicense(() async* {
    final license = await rootBundle.loadString('google_fonts/LICENSE.txt');
    yield LicenseEntryWithLineBreaks(['google_fonts'], license);
  });
  runApp(const Effektio());
}

class Effektio extends StatelessWidget {
  const Effektio({Key? key}) : super(key: key);

  @override
  Widget build(BuildContext context) {
    return Themed(
      child: GetMaterialApp(
        debugShowCheckedModeBanner: false,
        theme: AppTheme.theme,
        title: 'Effektio',
        localizationsDelegates: const [
          AppLocalizations.delegate,
          GlobalMaterialLocalizations.delegate,
          GlobalWidgetsLocalizations.delegate,
        ],
        supportedLocales: ApplicationLocalizations.supportedLocales,
        // MaterialApp contains our top-level Navigator
        initialRoute: '/',
        routes: <String, WidgetBuilder>{
          '/': (BuildContext context) => const EffektioHome(),
          '/login': (BuildContext context) => const LoginScreen(),
          '/profile': (BuildContext context) => const SocialProfileScreen(),
          '/signup': (BuildContext context) => const SignupScreen(),
          '/gallery': (BuildContext context) => const GalleryScreen(),
          '/todo': (BuildContext context) => const ToDoScreen(),
          '/addTodo': (BuildContext context) => const AddToDoScreen(),
        },
      ),
    );
  }
}

class EffektioHome extends StatefulWidget {
  const EffektioHome({Key? key}) : super(key: key);

  @override
  _EffektioHomeState createState() => _EffektioHomeState();
}

class _EffektioHomeState extends State<EffektioHome>
    with SingleTickerProviderStateMixin {
  late Future<Client> _client;
  int tabIndex = 0;
  late TabController _tabController;
  CrossSigning? crossSigning;
  bool isLoading = false;

  @override
  void initState() {
    _client = makeClient();
    _tabController = TabController(length: 5, vsync: this);
    _tabController.addListener(() {
      setState(() {
        tabIndex = _tabController.index;
      });
    });

    super.initState();
  }

  @override
  void dispose() {
    crossSigning?.dispose();
    super.dispose();
  }

  Future<Client> makeClient() async {
    final sdk = await EffektioSdk.instance;
    Client client = await sdk.currentClient;
    SyncState _ = client.startSync();
    //Start listening for cross signing events
<<<<<<< HEAD
    final inviteController = InviteController.instance;
    inviteController.init(client);
    crossSigning.installDeviceChangedEvent(dlc.getChangedEventRx()!);
    crossSigning.installSessionVerificationEvent(svc.getEventRx()!);
    // tnc = await client.getTypingNotificationController();
    // tnc.getEventRx()!.listen((event) {
    //   String roomId = event.getRoomId();
    //   List<String> userIds = [];
    //   for (final userId in event.getUserIds()) {
    //     userIds.add(userId.toDartString());
    //   }
    //   debugPrint('typing notification ' + roomId + ': ' + userIds.join(', '));
    // });
    UserId myId = await client.userId();
    rnc.getEventRx()!.listen((event) {
      for (var record in event.getReceiptRecords()) {
        String userId = record.getUserId();
        if (userId != myId.toString()) {
          debugPrint('receipt notification for ' + event.getRoomId());
          debugPrint('event id: ' + record.getEventId());
          debugPrint('user id: ' + userId);
          debugPrint('timestamp: ' + record.getTimestamp().toString());
        }
      }
    });
=======
    if (!client.isGuest()) {
      crossSigning = CrossSigning(client: client);
    }
>>>>>>> 560dc2af
    return client;
  }

  Widget homeScreen(BuildContext context, Client client) {
    List<String?> _titles = <String?>[
      null,
      'FAQ',
      null,
      null,
      'Chat',
      'Notifications'
    ];

    return DefaultTabController(
      length: 5,
      key: const Key('bottom-bar'),
      child: SafeArea(
        child: Scaffold(
          appBar: tabIndex <= 3
              ? null
              : AppBar(
                  title: navBarTitle(_titles[tabIndex] ?? ''),
                  centerTitle: true,
                  primary: true,
                  elevation: 1,
                  leading: Builder(
                    builder: (BuildContext context) {
                      return IconButton(
                        icon: Container(
                          margin: const EdgeInsets.only(bottom: 10, left: 10),
                          child: Image.asset('assets/images/hamburger.png'),
                        ),
                        onPressed: () {
                          Scaffold.of(context).openDrawer();
                        },
                        tooltip: MaterialLocalizations.of(context)
                            .openAppDrawerTooltip,
                      );
                    },
                  ),
                  actions: [
                    IconButton(
                      icon: Container(
                        margin: const EdgeInsets.only(bottom: 10, right: 10),
                        child: const Icon(Icons.search),
                      ),
                      onPressed: () {},
                    )
                  ],
                ),
          body: TabBarView(
            controller: _tabController,
            children: [
              NewsScreen(client: client),
              FaqOverviewScreen(client: client),
              NewsScreen(client: client),
              ChatOverview(client: client),
              const NotificationScreen(),
            ],
          ),
          drawer: SideDrawer(
            client: client,
          ),
          bottomNavigationBar: TabBar(
            labelColor: AppCommonTheme.primaryColor,
            unselectedLabelColor: AppCommonTheme.svgIconColor,
            controller: _tabController,
            indicator: const MaterialIndicator(
              height: 5,
              bottomLeftRadius: 8,
              bottomRightRadius: 8,
              topLeftRadius: 0,
              topRightRadius: 0,
              horizontalPadding: 12,
              tabPosition: TabPosition.top,
              color: AppCommonTheme.primaryColor,
            ),
            tabs: [
              Container(
                margin: const EdgeInsets.only(top: 10),
                child: Tab(
                  icon: tabIndex == 0
                      ? SvgPicture.asset('assets/images/newsfeed_bold.svg')
                      : SvgPicture.asset('assets/images/newsfeed_linear.svg'),
                ),
              ),
              Container(
                margin: const EdgeInsets.only(top: 10),
                child: Tab(
                  icon: tabIndex == 1
                      ? SvgPicture.asset('assets/images/menu_bold.svg')
                      : SvgPicture.asset('assets/images/menu_linear.svg'),
                ),
              ),
              Container(
                margin: const EdgeInsets.only(top: 10),
                child: Tab(
                  icon: tabIndex == 2
                      ? SvgPicture.asset(
                          'assets/images/add.svg',
                          color: AppCommonTheme.primaryColor,
                        )
                      : SvgPicture.asset('assets/images/add.svg'),
                ),
              ),
              Container(
                margin: const EdgeInsets.only(top: 10),
                child: Tab(
                  icon: tabIndex == 3
                      ? SvgPicture.asset('assets/images/chat_bold.svg')
                      : SvgPicture.asset('assets/images/chat_linear.svg'),
                ),
              ),
              Container(
                margin: const EdgeInsets.only(top: 10),
                child: Tab(
                  icon: tabIndex == 4
                      ? SvgPicture.asset('assets/images/notification_bold.svg')
                      : SvgPicture.asset(
                          'assets/images/notification_linear.svg',
                        ),
                ),
              ),
            ],
          ),
        ),
      ),
    );
  }

  @override
  Widget build(BuildContext context) {
    return FutureBuilder<Client>(
      future: _client, // a previously-obtained Future<String> or null
      builder: (BuildContext context, AsyncSnapshot<Client> snapshot) {
        if (snapshot.hasData) {
          return homeScreen(context, snapshot.requireData);
        } else if (snapshot.hasError) {
          return SizedBox(
            height: 40,
            width: 40,
            child: Text('${snapshot.error}'),
          );
        } else {
          return const Scaffold(
            body: Center(
              child: SizedBox(
                height: 50,
                width: 50,
                child: CircularProgressIndicator(
                  color: AppCommonTheme.primaryColor,
                ),
              ),
            ),
          );
        }
      },
    );
  }
}<|MERGE_RESOLUTION|>--- conflicted
+++ resolved
@@ -1,17 +1,8 @@
 import 'dart:async';
-<<<<<<< HEAD
-import 'package:effektio/common/store/themes/appTheme.dart';
-import 'package:effektio/common/store/themes/separatedThemes.dart';
-import 'package:effektio/common/widget/AppCommon.dart';
-import 'package:effektio/common/widget/CrossSigning.dart';
-import 'package:effektio/common/widget/MaterialIndicator.dart';
-import 'package:effektio/common/widget/SideMenu.dart';
+
+import 'package:effektio/common/store/themes/AppTheme.dart';
+import 'package:effektio/common/store/themes/SeperatedThemes.dart';
 import 'package:effektio/controllers/invite_controller.dart';
-=======
-
-import 'package:effektio/common/store/themes/SeperatedThemes.dart';
-import 'package:effektio/common/store/themes/AppTheme.dart';
->>>>>>> 560dc2af
 import 'package:effektio/l10n/l10n.dart';
 import 'package:effektio/screens/SideMenuScreens/AddToDo.dart';
 import 'package:effektio/screens/SideMenuScreens/ToDo.dart';
@@ -99,7 +90,7 @@
   late Future<Client> _client;
   int tabIndex = 0;
   late TabController _tabController;
-  CrossSigning? crossSigning;
+  CrossSigning? _crossSigning;
   bool isLoading = false;
 
   @override
@@ -117,7 +108,8 @@
 
   @override
   void dispose() {
-    crossSigning?.dispose();
+    _crossSigning?.dispose();
+    Get.delete<InviteController>();
     super.dispose();
   }
 
@@ -126,37 +118,10 @@
     Client client = await sdk.currentClient;
     SyncState _ = client.startSync();
     //Start listening for cross signing events
-<<<<<<< HEAD
-    final inviteController = InviteController.instance;
-    inviteController.init(client);
-    crossSigning.installDeviceChangedEvent(dlc.getChangedEventRx()!);
-    crossSigning.installSessionVerificationEvent(svc.getEventRx()!);
-    // tnc = await client.getTypingNotificationController();
-    // tnc.getEventRx()!.listen((event) {
-    //   String roomId = event.getRoomId();
-    //   List<String> userIds = [];
-    //   for (final userId in event.getUserIds()) {
-    //     userIds.add(userId.toDartString());
-    //   }
-    //   debugPrint('typing notification ' + roomId + ': ' + userIds.join(', '));
-    // });
-    UserId myId = await client.userId();
-    rnc.getEventRx()!.listen((event) {
-      for (var record in event.getReceiptRecords()) {
-        String userId = record.getUserId();
-        if (userId != myId.toString()) {
-          debugPrint('receipt notification for ' + event.getRoomId());
-          debugPrint('event id: ' + record.getEventId());
-          debugPrint('user id: ' + userId);
-          debugPrint('timestamp: ' + record.getTimestamp().toString());
-        }
-      }
-    });
-=======
     if (!client.isGuest()) {
-      crossSigning = CrossSigning(client: client);
+      _crossSigning = CrossSigning(client: client);
     }
->>>>>>> 560dc2af
+    Get.put(InviteController(client));
     return client;
   }
 
