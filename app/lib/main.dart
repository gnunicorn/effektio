--- conflicted
+++ resolved
@@ -12,7 +12,8 @@
 import 'package:effektio/screens/SideMenuScreens/Gallery.dart';
 import 'package:effektio/screens/UserScreens/SocialProfile.dart';
 import 'package:flutter/foundation.dart';
-import 'package:effektio_flutter_sdk/effektio_flutter_sdk.dart';
+import 'package:effektio_flutter_sdk/effektio_flutter_sdk.dart'
+    show EffektioSdk, Client;
 import 'package:flutter/material.dart';
 import 'package:flutter/services.dart';
 import 'package:flutter_localizations/flutter_localizations.dart';
@@ -99,23 +100,14 @@
       "Notifications"
     ];
     List<Widget> _widgetOptions = <Widget>[
-<<<<<<< HEAD
-      NewsScreen(client: client),
+      NewsScreen(
+        client: client,
+      ),
       FaqOverviewScreen(client: client),
-      NotificationScreen(),
-      ChatOverview(rooms: client.conversations().toList()),
-=======
       NewsScreen(
-        client: _client,
-      ),
-      NewsScreen(
-        client: _client,
-      ),
-      NewsScreen(
-        client: _client,
+        client: client,
       ),
       ChatList(client: _client),
->>>>>>> fa34f321
       NotificationScreen(),
     ];
 
@@ -123,11 +115,7 @@
       length: 5,
       child: SafeArea(
         child: Scaffold(
-<<<<<<< HEAD
-          appBar: _titles[tabIndex] == null
-=======
           appBar: tabIndex <= 3
->>>>>>> fa34f321
               ? null
               : AppBar(
                   title: navBarTitle(_titles[tabIndex] ?? ""),
