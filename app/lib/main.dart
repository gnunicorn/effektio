// ignore_for_file: prefer_const_constructors, prefer_const_literals_to_create_immutables
import 'dart:async';
import 'package:effektio/common/store/separatedThemes.dart';
import 'package:effektio/common/store/appTheme.dart';
import 'package:effektio/common/widget/AppCommon.dart';
import 'package:effektio/common/widget/MaterialIndicator.dart';
import 'package:effektio/common/widget/SideMenu.dart';
import 'package:effektio/l10n/l10n.dart';
import 'package:effektio/screens/faq/Overview.dart';
import 'package:effektio/screens/HomeScreens/ChatList.dart';
import 'package:effektio/screens/HomeScreens/News.dart';
import 'package:effektio/screens/HomeScreens/Notification.dart';
import 'package:effektio/screens/OnboardingScreens/LogIn.dart';
import 'package:effektio/screens/OnboardingScreens/Signup.dart';
import 'package:effektio/screens/SideMenuScreens/Gallery.dart';
import 'package:effektio/screens/UserScreens/SocialProfile.dart';
import 'package:effektio_flutter_sdk/effektio_flutter_sdk.dart'
    show Client, EffektioSdk;
import 'package:effektio_flutter_sdk/effektio_flutter_sdk_ffi.dart'
<<<<<<< HEAD
    show CrossSigningEvent, FfiListEmojiUnit;
=======
    show SyncState, CrossSigningEvent;
>>>>>>> f95fc538
import 'package:flutter/foundation.dart';
import 'package:flutter/material.dart';
import 'package:flutter/services.dart';
import 'package:flutter_gen/gen_l10n/app_localizations.dart';
import 'package:flutter_localizations/flutter_localizations.dart';
import 'package:flutter_svg/flutter_svg.dart';
import 'package:get/get.dart';
import 'package:google_fonts/google_fonts.dart';
import 'package:themed/themed.dart';

void main() async {
  await startApp();
}

Future<void> startApp() async {
  WidgetsFlutterBinding.ensureInitialized();
  GoogleFonts.config.allowRuntimeFetching = false;
  LicenseRegistry.addLicense(() async* {
    final license = await rootBundle.loadString('google_fonts/LICENSE.txt');
    yield LicenseEntryWithLineBreaks(['google_fonts'], license);
  });
  runApp(
    Effektio(),
  );
}

class Effektio extends StatefulWidget {
  const Effektio({Key? key}) : super(key: key);

  @override
  State<Effektio> createState() => _EffektioState();
}

class _EffektioState extends State<Effektio> {
  @override
  void initState() {
    super.initState();
  }

  @override
  Widget build(BuildContext context) {
    return Themed(
      child: GetMaterialApp(
        debugShowCheckedModeBanner: false,
        theme: AppTheme.theme,
        title: 'Effektio',
        localizationsDelegates: const [
          AppLocalizations.delegate,
          GlobalMaterialLocalizations.delegate,
          GlobalCupertinoLocalizations.delegate,
          GlobalWidgetsLocalizations.delegate,
        ],
        supportedLocales: ApplicationLocalizations.supportedLocales,
        // MaterialApp contains our top-level Navigator
        initialRoute: '/',
        routes: <String, WidgetBuilder>{
          '/': (BuildContext context) => EffektioHome(),
          '/login': (BuildContext context) => const LoginScreen(),
          '/profile': (BuildContext context) => const SocialProfileScreen(),
          '/signup': (BuildContext context) => const SignupScreen(),
          '/gallery': (BuildContext context) => const GalleryScreen(),
        },
      ),
    );
  }
}

class EffektioHome extends StatefulWidget {
  const EffektioHome({Key? key}) : super(key: key);

  @override
  _EffektioHomeState createState() => _EffektioHomeState();
}

class _EffektioHomeState extends State<EffektioHome>
    with TickerProviderStateMixin {
  late Future<Client> _client;
  Stream<CrossSigningEvent>? _toDeviceRx;
  late StreamSubscription<CrossSigningEvent> _toDeviceSubscription;
  int tabIndex = 0;
  late TabController _tabController;

  @override
  void initState() {
    _client = makeClient();
    _tabController = TabController(length: 5, vsync: this);
    _tabController.addListener(() {
      setState(() {
        tabIndex = _tabController.index;
      });
    });
    super.initState();
  }

  Future<Client> makeClient() async {
    final sdk = await EffektioSdk.instance;
    Client client = await sdk.currentClient;
    SyncState syncer = client.startSync();
    // emoji verification
    _toDeviceRx = syncer.getToDeviceRx();
    _toDeviceSubscription = _toDeviceRx!.listen((event) async {
      String eventName = event.getEventName();
      String eventId = event.getEventId();
      String sender = event.getSender();
      debugPrint(eventName);
      if (eventName == 'AnyToDeviceEvent::KeyVerificationRequest') {
        await onKeyVerificationRequest(sender, eventId);
      } else if (eventName == 'AnyToDeviceEvent::KeyVerificationReady') {
        await onKeyVerificationReady(sender, eventId);
      } else if (eventName == 'AnyToDeviceEvent::KeyVerificationStart') {
        await onKeyVerificationStart(sender, eventId);
      } else if (eventName == 'AnyToDeviceEvent::KeyVerificationCancel') {
        await onKeyVerificationCancel(sender, eventId);
      } else if (eventName == 'AnyToDeviceEvent::KeyVerificationAccept') {
        await onKeyVerificationAccept(sender, eventId);
      } else if (eventName == 'AnyToDeviceEvent::KeyVerificationKey') {
        await onKeyVerificationKey(sender, eventId);
      } else if (eventName == 'AnyToDeviceEvent::KeyVerificationMac') {
        await onKeyVerificationMac(sender, eventId);
      } else if (eventName == 'AnyToDeviceEvent::KeyVerificationDone') {
        await onKeyVerificationDone(sender, eventId);
        // clean up event listener
        Future.delayed(const Duration(seconds: 1), () {
          _toDeviceSubscription.cancel();
        });
      }
    });
    return client;
  }

  Future<void> onKeyVerificationRequest(String sender, String eventId) async {
    Completer<void> c = Completer();
    Get.bottomSheet(
      Container(
        color: Colors.blue,
        child: GestureDetector(
          child: Column(
            children: [
              Text('Verification Request'),
              Text(sender),
            ],
          ),
          onTap: () async {
            var client = await _client;
            await client.acceptVerificationRequest(sender, eventId);
            Get.back();
            c.complete();
          },
        ),
      ),
    );
    return c.future;
  }

  Future<void> onKeyVerificationReady(String sender, String eventId) async {}

  Future<void> onKeyVerificationStart(String sender, String eventId) async {
    Completer<void> c = Completer();
    Get.bottomSheet(
      Container(
        color: Colors.blue,
        child: Column(
          children: [
            Text('Verify this login'),
            Text(
              'Scan the code with your other device or switch and scan with this device.',
            ),
            GestureDetector(
              child: ListTile(
                title: Text('Scan with this device'),
                trailing: Icon(Icons.camera),
              ),
            ),
            GestureDetector(
              child: ListTile(
                title: Text("Can't scan"),
                trailing: Icon(Icons.arrow_right),
              ),
              onTap: () async {
                var client = await _client;
                await client.acceptVerificationStart(sender, eventId);
                Get.back();
                c.complete();
              },
            ),
          ],
        ),
      ),
    );
    return c.future;
  }

  Future<void> onKeyVerificationCancel(String sender, String eventId) async {}

  Future<void> onKeyVerificationAccept(String sender, String eventId) async {}

  Future<void> onKeyVerificationKey(String sender, String eventId) async {
    Completer<void> c = Completer();
    var client = await _client;
    FfiListEmojiUnit emoji = await client.getVerificationEmoji(sender, eventId);
    List<int> emojiCodes = emoji.map((e) => e.getSymbol()).toList();
    Get.bottomSheet(
      Container(
        color: Colors.blue,
        child: Column(
          children: [
            Text('Verify this login'),
            Text(
              'Compare the unique emoji, ensuring they appear in the same order.',
            ),
            Text(
              String.fromCharCodes(emojiCodes, 0, emoji.length - 1),
              style: TextStyle(fontSize: 24),
            ),
            GestureDetector(
              child: ListTile(
                title: Text("They don't match"),
                trailing: Icon(Icons.close),
              ),
              onTap: () async {
                var client = await _client;
                await client.mismatchVerificationKey(sender, eventId);
                Get.back();
                c.complete();
              },
            ),
            GestureDetector(
              child: ListTile(
                title: Text('They match'),
                trailing: Icon(Icons.check),
              ),
              onTap: () async {
                var client = await _client;
                await client.confirmVerificationKey(sender, eventId);
                Get.back();
                c.complete();
              },
            ),
          ],
        ),
      ),
    );
    return c.future;
  }

  Future<void> onKeyVerificationMac(String sender, String eventId) async {
    var client = await _client;
    await client.reviewVerificationMac(sender, eventId);
  }

  Future<void> onKeyVerificationDone(String sender, String eventId) async {}

  
  Widget homeScreen(BuildContext context, Client client) {
    List<String?> _titles = <String?>[
      null,
      'FAQ',
      null,
      null,
      'Chat',
      'Notifications'
    ];

    return DefaultTabController(
      length: 5,
      key: const Key('bottom-bar'),
      child: SafeArea(
        child: Scaffold(
          appBar: tabIndex <= 3
              ? null
              : AppBar(
                  title: navBarTitle(_titles[tabIndex] ?? ''),
                  centerTitle: true,
                  primary: true,
                  elevation: 1,
                  leading: Builder(
                    builder: (BuildContext context) {
                      return IconButton(
                        icon: Container(
                          margin: const EdgeInsets.only(bottom: 10, left: 10),
                          child: Image.asset('assets/images/hamburger.png'),
                        ),
                        onPressed: () {
                          Scaffold.of(context).openDrawer();
                        },
                        tooltip: MaterialLocalizations.of(context)
                            .openAppDrawerTooltip,
                      );
                    },
                  ),
                  actions: [
                    IconButton(
                      icon: Container(
                        margin: const EdgeInsets.only(bottom: 10, right: 10),
                        child: Icon(Icons.search),
                      ),
                      onPressed: () {},
                    )
                  ],
                ),
          body: TabBarView(
            controller: _tabController,
            children: [
              NewsScreen(
                client: client,
              ),
              FaqOverviewScreen(client: client),
              NewsScreen(
                client: client,
              ),
              ChatList(client: _client),
              NotificationScreen(),
            ],
          ),
          drawer: SideDrawer(
            client: _client,
          ),
          bottomNavigationBar: TabBar(
            labelColor: AppCommonTheme.primaryColor,
            unselectedLabelColor: AppCommonTheme.svgIconColor,
            controller: _tabController,
            indicator: MaterialIndicator(
              height: 5,
              bottomLeftRadius: 8,
              bottomRightRadius: 8,
              topLeftRadius: 0,
              topRightRadius: 0,
              horizontalPadding: 12,
              tabPosition: TabPosition.top,
              color: AppCommonTheme.primaryColor,
            ),
            tabs: [
              Container(
                margin: EdgeInsets.only(top: 10),
                child: Tab(
                  icon: tabIndex == 0
                      ? SvgPicture.asset(
                          'assets/images/newsfeed_bold.svg',
                        )
                      : SvgPicture.asset(
                          'assets/images/newsfeed_linear.svg',
                        ),
                ),
              ),
              Container(
                margin: EdgeInsets.only(top: 10),
                child: Tab(
                  icon: tabIndex == 1
                      ? SvgPicture.asset(
                          'assets/images/menu_bold.svg',
                        )
                      : SvgPicture.asset(
                          'assets/images/menu_linear.svg',
                        ),
                ),
              ),
              Container(
                margin: EdgeInsets.only(top: 10),
                child: Tab(
                  icon: tabIndex == 2
                      ? SvgPicture.asset(
                          'assets/images/add.svg',
                          color: AppCommonTheme.primaryColor,
                        )
                      : SvgPicture.asset(
                          'assets/images/add.svg',
                        ),
                ),
              ),
              Container(
                margin: EdgeInsets.only(top: 10),
                child: Tab(
                  icon: tabIndex == 3
                      ? SvgPicture.asset(
                          'assets/images/chat_bold.svg',
                        )
                      : SvgPicture.asset(
                          'assets/images/chat_linear.svg',
                        ),
                ),
              ),
              Container(
                margin: EdgeInsets.only(top: 10),
                child: Tab(
                  icon: tabIndex == 4
                      ? SvgPicture.asset(
                          'assets/images/notification_bold.svg',
                        )
                      : SvgPicture.asset(
                          'assets/images/notification_linear.svg',
                        ),
                ),
              ),
            ],
          ),
        ),
      ),
    );
  }

  @override
  Widget build(BuildContext context) {
    return FutureBuilder<Client>(
      future: _client, // a previously-obtained Future<String> or null
      builder: (BuildContext context, AsyncSnapshot<Client> snapshot) {
        if (snapshot.hasData) {
          return homeScreen(context, snapshot.requireData);
        } else {
          return Scaffold(
            body: Center(
              child: SizedBox(
                height: 50,
                width: 50,
                child: CircularProgressIndicator(
                  color: AppCommonTheme.primaryColor,
                ),
              ),
            ),
          );
        }
      },
    );
  }
}<|MERGE_RESOLUTION|>--- conflicted
+++ resolved
@@ -17,11 +17,7 @@
 import 'package:effektio_flutter_sdk/effektio_flutter_sdk.dart'
     show Client, EffektioSdk;
 import 'package:effektio_flutter_sdk/effektio_flutter_sdk_ffi.dart'
-<<<<<<< HEAD
-    show CrossSigningEvent, FfiListEmojiUnit;
-=======
-    show SyncState, CrossSigningEvent;
->>>>>>> f95fc538
+    show CrossSigningEvent, FfiListEmojiUnit, SyncState;
 import 'package:flutter/foundation.dart';
 import 'package:flutter/material.dart';
 import 'package:flutter/services.dart';
@@ -274,7 +270,6 @@
 
   Future<void> onKeyVerificationDone(String sender, String eventId) async {}
 
-  
   Widget homeScreen(BuildContext context, Client client) {
     List<String?> _titles = <String?>[
       null,
