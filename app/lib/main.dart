--- conflicted
+++ resolved
@@ -43,11 +43,7 @@
     final license = await rootBundle.loadString('google_fonts/LICENSE.txt');
     yield LicenseEntryWithLineBreaks(['google_fonts'], license);
   });
-<<<<<<< HEAD
-  runApp(Effektio());
-=======
   runApp(const Effektio());
->>>>>>> 560dc2af
 }
 
 class Effektio extends StatelessWidget {
