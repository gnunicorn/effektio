--- conflicted
+++ resolved
@@ -121,24 +121,6 @@
     //Start listening for cross signing events
     crossSigning.installDeviceChangedEvent(client.deviceChangedEventRx()!);
     crossSigning.installVerificationEvent(client.verificationEventRx()!);
-<<<<<<< HEAD
-    UserId myId = await client.userId();
-    client.receiptEventRx()!.listen((event) {
-      for (var record in event.receiptRecords()) {
-        String userId = record.userId();
-        if (userId != myId.toString()) {
-          debugPrint('receipt event for ' + event.roomId());
-          debugPrint('event id: ' + record.eventId());
-          debugPrint('user id: ' + userId);
-          int? ts = record.ts();
-          if (ts != null) {
-            debugPrint('timestamp: ' + ts.toString());
-          }
-        }
-      }
-    });
-=======
->>>>>>> 0e1cee9c
     return client;
   }
 
