import 'dart:async';

<<<<<<< HEAD
import 'package:effektio/controllers/chat_room_controller.dart';
import 'package:effektio/widgets/AppCommon.dart';
=======
>>>>>>> 690d6b48
import 'package:effektio_flutter_sdk/effektio_flutter_sdk_ffi.dart'
    show Client, Conversation, FfiListConversation, RoomMessage, TypingEvent;
import 'package:flutter_chat_types/flutter_chat_types.dart' as types;
import 'package:get/get.dart';

//Helper class.
class RoomItem {
  Conversation conversation;
  LatestMessage? latestMessage;
  List<types.User> typingUsers = [];

  RoomItem({
    required this.conversation,
    this.latestMessage,
  });
}

//Helper class.
class LatestMessage {
  String sender;
  String body;
  int originServerTs;

  LatestMessage({
    required this.sender,
    required this.body,
    required this.originServerTs,
  });
}

class ChatListController extends GetxController {
  Client client;
  List<RoomItem> roomItems = [];
  bool initialLoaded = false;
  StreamSubscription<FfiListConversation>? _convosSubscription;
  StreamSubscription<TypingEvent>? _typingSubscription;
<<<<<<< HEAD
  StreamSubscription<RoomMessage>? _messageSubscription;
=======
>>>>>>> 690d6b48

  ChatListController({required this.client}) : super();

  @override
  void onInit() {
    super.onInit();
    if (!client.isGuest()) {
      _convosSubscription = client.conversationsRx().listen((event) {
<<<<<<< HEAD
        // process the latest message here
        _updateList(event.toList());
      });
      _typingSubscription = client.typingEventRx()?.listen((event) {
        String roomId = event.roomId();
        int idx = roomItems.indexWhere((x) {
          return x.conversation.getRoomId() == roomId;
        });
        if (idx == -1) {
          return;
        }
        List<types.User> typingUsers = [];
        for (var userId in event.userIds()) {
          String uid = userId.toDartString();
          if (uid == client.userId().toString()) {
            // filter out my typing
            continue;
          }
          var user = types.User(
            id: uid,
            firstName: getNameFromId(uid),
          );
          typingUsers.add(user);
        }
        // will not ignore empty list
        // because empty list means that peer stopped typing
        var roomController = Get.find<ChatRoomController>();
        String? currentRoomId = roomController.currentRoomId();
        if (currentRoomId == null) {
          // we are in chat list page
          roomItems[idx].typingUsers = typingUsers;
          update([roomId]);
          Future.delayed(const Duration(seconds: 4), () {
            roomItems[idx].typingUsers.clear();
            update([roomId]);
          });
        } else if (roomId == currentRoomId) {
          // we are in chat room page
          roomController.typingUsers = typingUsers;
          update(['typing indicator']);
          Future.delayed(const Duration(seconds: 4), () {
            roomController.typingUsers.clear();
            update(['typing indicator']);
          });
        }
=======
        _loadItems(event.toList());
      });
      _typingSubscription = client.typingEventRx()?.listen((event) {
        List<String> userIds = [];
        for (var userId in event.userIds()) {
          userIds.add(userId.toDartString());
        }
        String roomId = event.roomId();
        debugPrint('typing event ' + roomId + ': ' + userIds.join(', '));
>>>>>>> 690d6b48
      });
    }
  }

  @override
  void onClose() {
    _convosSubscription?.cancel();
    _typingSubscription?.cancel();
<<<<<<< HEAD
    _messageSubscription?.cancel();
    super.onClose();
  }

  void _updateList(List<Conversation> convos) {
    if (!initialLoaded) {
      initialLoaded = true;
    }
    List<RoomItem> newItems = [];
    for (Conversation convo in convos) {
      RoomItem newItem = RoomItem(conversation: convo);
      String roomId = convo.getRoomId();
      int idx = roomItems.indexWhere((x) {
        return x.conversation.getRoomId() == roomId;
      });
      RoomMessage? msg = convo.latestMessage();
      if (msg == null) {
        // prevent latest message from deleting
        if (idx != -1) {
          newItem.latestMessage = roomItems[idx].latestMessage;
        }
      } else {
        newItem.latestMessage = LatestMessage(
=======
    super.onClose();
  }

  void _loadItems(List<Conversation> convos) {
    List<RoomItem> newItems = [];
    for (Conversation convo in convos) {
      RoomMessage? msg = convo.latestMessage();
      if (msg == null) {
        // prevent latest message from deleting
        RoomItem newItem = RoomItem(
          conversation: convo,
          latestMessage: _getLatestMessage(convo.getRoomId()),
        );
        newItems.add(newItem);
        continue;
      }
      RoomItem newItem = RoomItem(
        conversation: convo,
        latestMessage: LatestMessage(
>>>>>>> 690d6b48
          sender: msg.sender(),
          body: msg.body(),
          originServerTs: msg.originServerTs(),
        );
      }
      if (idx != -1) {
        newItem.typingUsers = roomItems[idx].typingUsers;
      }
      newItems.add(newItem);
    }
    roomItems = newItems;
    if (!initialLoaded) {
      initialLoaded = true;
    }
    update(['chatlist']);
  }

  LatestMessage? _getLatestMessage(String roomId) {
    int index = roomItems.indexWhere((x) {
      return x.conversation.getRoomId() == roomId;
    });
    if (index != -1) {
      return roomItems[index].latestMessage;
    }
    return null;
  }

  void moveItem(int from, int to) {
    RoomItem item = roomItems.removeAt(from);
    roomItems.insert(to, item);
    update(['chatlist']);
  }
}<|MERGE_RESOLUTION|>--- conflicted
+++ resolved
@@ -1,10 +1,7 @@
 import 'dart:async';
 
-<<<<<<< HEAD
 import 'package:effektio/controllers/chat_room_controller.dart';
 import 'package:effektio/widgets/AppCommon.dart';
-=======
->>>>>>> 690d6b48
 import 'package:effektio_flutter_sdk/effektio_flutter_sdk_ffi.dart'
     show Client, Conversation, FfiListConversation, RoomMessage, TypingEvent;
 import 'package:flutter_chat_types/flutter_chat_types.dart' as types;
@@ -41,10 +38,6 @@
   bool initialLoaded = false;
   StreamSubscription<FfiListConversation>? _convosSubscription;
   StreamSubscription<TypingEvent>? _typingSubscription;
-<<<<<<< HEAD
-  StreamSubscription<RoomMessage>? _messageSubscription;
-=======
->>>>>>> 690d6b48
 
   ChatListController({required this.client}) : super();
 
@@ -53,7 +46,6 @@
     super.onInit();
     if (!client.isGuest()) {
       _convosSubscription = client.conversationsRx().listen((event) {
-<<<<<<< HEAD
         // process the latest message here
         _updateList(event.toList());
       });
@@ -99,17 +91,6 @@
             update(['typing indicator']);
           });
         }
-=======
-        _loadItems(event.toList());
-      });
-      _typingSubscription = client.typingEventRx()?.listen((event) {
-        List<String> userIds = [];
-        for (var userId in event.userIds()) {
-          userIds.add(userId.toDartString());
-        }
-        String roomId = event.roomId();
-        debugPrint('typing event ' + roomId + ': ' + userIds.join(', '));
->>>>>>> 690d6b48
       });
     }
   }
@@ -118,8 +99,6 @@
   void onClose() {
     _convosSubscription?.cancel();
     _typingSubscription?.cancel();
-<<<<<<< HEAD
-    _messageSubscription?.cancel();
     super.onClose();
   }
 
@@ -142,27 +121,6 @@
         }
       } else {
         newItem.latestMessage = LatestMessage(
-=======
-    super.onClose();
-  }
-
-  void _loadItems(List<Conversation> convos) {
-    List<RoomItem> newItems = [];
-    for (Conversation convo in convos) {
-      RoomMessage? msg = convo.latestMessage();
-      if (msg == null) {
-        // prevent latest message from deleting
-        RoomItem newItem = RoomItem(
-          conversation: convo,
-          latestMessage: _getLatestMessage(convo.getRoomId()),
-        );
-        newItems.add(newItem);
-        continue;
-      }
-      RoomItem newItem = RoomItem(
-        conversation: convo,
-        latestMessage: LatestMessage(
->>>>>>> 690d6b48
           sender: msg.sender(),
           body: msg.body(),
           originServerTs: msg.originServerTs(),
@@ -180,16 +138,6 @@
     update(['chatlist']);
   }
 
-  LatestMessage? _getLatestMessage(String roomId) {
-    int index = roomItems.indexWhere((x) {
-      return x.conversation.getRoomId() == roomId;
-    });
-    if (index != -1) {
-      return roomItems[index].latestMessage;
-    }
-    return null;
-  }
-
   void moveItem(int from, int to) {
     RoomItem item = roomItems.removeAt(from);
     roomItems.insert(to, item);
