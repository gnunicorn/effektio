--- conflicted
+++ resolved
@@ -337,13 +337,8 @@
   void _loadMessage(RoomMessage message) {
     String msgtype = message.msgtype();
     String sender = message.sender();
-<<<<<<< HEAD
-    var author = types.User(id: sender, firstName: getNameFromId(sender));
+    var author = types.User(id: sender, firstName: simplifyUserId(sender));
     int createdAt = message.originServerTs(); // in miliseconds
-=======
-    var author = types.User(id: sender, firstName: parseUserId(sender));
-    int createdAt = message.originServerTs() * 1000;
->>>>>>> 4a3fdbcc
     String eventId = message.eventId();
 
     if (msgtype == 'm.audio') {
