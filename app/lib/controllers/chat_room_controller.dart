--- conflicted
+++ resolved
@@ -10,8 +10,7 @@
         FileDescription,
         ImageDescription,
         RoomMessage,
-        TimelineStream,
-        TypingEvent;
+        TimelineStream;
 import 'package:file_picker/file_picker.dart';
 import 'package:filesystem_picker/filesystem_picker.dart';
 import 'package:flutter/material.dart';
@@ -24,13 +23,12 @@
 import 'package:permission_handler/permission_handler.dart';
 
 class ChatRoomController extends GetxController {
-  Client client;
-  String userId;
   List<types.Message> messages = [];
   TimelineStream? _stream;
   RxBool isLoading = false.obs;
   int _page = 0;
-  Conversation? _room;
+  late final Conversation room;
+  late final types.User user;
   final bool _isDesktop = !(Platform.isAndroid || Platform.isIOS);
   RxBool isEmojiVisible = false.obs;
   RxBool isAttachmentVisible = false.obs;
@@ -40,25 +38,24 @@
   final List<XFile> _imageFileList = [];
   StreamSubscription<RoomMessage>? _messageSubscription;
 
-  ChatRoomController({required this.client, required this.userId}) : super();
-
-  @override
-  void onInit() {
-    super.onInit();
+  //get the timeline of room
+  Future<void> init(Conversation convoRoom, types.User convoUser) async {
     focusNode.addListener(() {
       if (focusNode.hasFocus) {
         isEmojiVisible.value = false;
         isAttachmentVisible.value = false;
       }
     });
-    _messageSubscription = client.messageEventRx()?.listen((event) {
-      if (_room != null) {
-        if (event.sender() != userId) {
-          _loadMessage(event);
-        }
-        update(['Chat']);
-      }
-    });
+    room = convoRoom;
+    user = convoUser;
+    isLoading.value = true;
+    _stream = await room.timeline();
+    // i am fetching messages from remote
+    var msgs = await _stream!.paginateBackwards(10);
+    for (RoomMessage message in msgs) {
+      loadMessage(message);
+    }
+    isLoading.value = false;
   }
 
   @override
@@ -67,27 +64,6 @@
     focusNode.removeListener(() {});
     _messageSubscription?.cancel();
     super.onClose();
-  }
-
-  //get the timeline of room
-  Future<void> reset(Conversation? convoRoom) async {
-    if (convoRoom == null) {
-      messages.clear();
-      typingUsers.clear();
-      _stream = null;
-      _page = 0;
-      _room = null;
-    } else {
-      _room = convoRoom;
-      isLoading.value = true;
-      _stream = await _room!.timeline();
-      // i am fetching messages from remote
-      var msgs = await _stream!.paginateBackwards(10);
-      for (RoomMessage message in msgs) {
-        _loadMessage(message);
-      }
-      isLoading.value = false;
-    }
   }
 
   //preview message link
@@ -109,10 +85,10 @@
   Future<void> handleSendPressed(String message) async {
     // image or video is sent automatically
     // user will click "send" button explicitly for text only
-    await _room!.typingNotice(false);
-    var eventId = await _room!.sendPlainMessage(message);
+    await room.typingNotice(false);
+    var eventId = await room.sendPlainMessage(message);
     final textMessage = types.TextMessage(
-      author: types.User(id: userId),
+      author: user,
       createdAt: DateTime.now().millisecondsSinceEpoch,
       id: eventId,
       text: message,
@@ -151,7 +127,7 @@
       final bytes = await result.readAsBytes();
       final image = await decodeImageFromList(bytes);
       final mimeType = lookupMimeType(result.path);
-      var eventId = await _room!.sendImageMessage(
+      var eventId = await room.sendImageMessage(
         result.path,
         result.name,
         mimeType!,
@@ -161,7 +137,7 @@
       );
 
       final message = types.ImageMessage(
-        author: types.User(id: userId),
+        author: user,
         createdAt: DateTime.now().millisecondsSinceEpoch,
         height: image.height.toDouble(),
         id: eventId,
@@ -187,7 +163,7 @@
       final bytes = await result.readAsBytes();
       final image = await decodeImageFromList(bytes);
       final mimeType = lookupMimeType(result.path);
-      var eventId = await _room!.sendImageMessage(
+      var eventId = await room.sendImageMessage(
         result.path,
         result.name,
         mimeType!,
@@ -198,7 +174,7 @@
 
       // i am sending message
       final message = types.ImageMessage(
-        author: types.User(id: userId),
+        author: user,
         createdAt: DateTime.now().millisecondsSinceEpoch,
         height: image.height.toDouble(),
         id: eventId,
@@ -221,7 +197,7 @@
 
     if (result != null && result.files.single.path != null) {
       final mimeType = lookupMimeType(result.files.single.path!);
-      await _room!.sendFileMessage(
+      await room.sendFileMessage(
         result.files.single.path!,
         result.files.single.name,
         mimeType!,
@@ -230,7 +206,7 @@
 
       // i am sending message
       final message = types.FileMessage(
-        author: types.User(id: userId),
+        author: user,
         createdAt: DateTime.now().millisecondsSinceEpoch,
         id: randomString(),
         name: result.files.single.name,
@@ -248,7 +224,7 @@
     types.Message message,
   ) async {
     if (message is types.FileMessage) {
-      String filePath = await _room!.filePath(message.id);
+      String filePath = await room.filePath(message.id);
       if (filePath.isEmpty) {
         Directory? rootPath = await getTemporaryDirectory();
         String? dirPath = await FilesystemPicker.open(
@@ -263,7 +239,7 @@
               : null,
         );
         if (dirPath != null) {
-          await _room!.saveFile(message.id, dirPath);
+          await room.saveFile(message.id, dirPath);
         }
       } else {
         final result = await OpenFile.open(filePath);
@@ -283,7 +259,7 @@
     final msgs = await _stream!.paginateBackwards(10);
     // i am fetching messages from remote
     for (RoomMessage message in msgs) {
-      _loadMessage(message);
+      loadMessage(message);
     }
     _page = _page + 1;
     update(['Chat']);
@@ -303,7 +279,7 @@
     messages.add(msg);
   }
 
-  void _loadMessage(RoomMessage message) {
+  void loadMessage(RoomMessage message) {
     String msgtype = message.msgtype();
     String sender = message.sender();
     var author = types.User(id: sender, firstName: getNameFromId(sender));
@@ -345,7 +321,7 @@
         if (isLoading.isFalse) {
           update(['Chat']);
         }
-        _room!.imageBinary(eventId).then((data) async {
+        room.imageBinary(eventId).then((data) async {
           int idx = _findMessage(eventId);
           if (idx != -1) {
             messages[idx] = messages[idx].copyWith(
@@ -388,55 +364,4 @@
     isSendButtonVisible = textEditingController.text.trim().isNotEmpty;
     update();
   }
-
-<<<<<<< HEAD
-  // void updateTypingList(List<String> userIds) {
-  //   typingUsers.clear();
-  //   for (var id in userIds) {
-  //     types.User typingUser = types.User(
-  //       id: id,
-  //       firstName: getNameFromId(id),
-  //     );
-  //     typingUsers.add(typingUser);
-  //   }
-  //   update(['Chat']);
-  // }
-=======
-  Future<bool> typingNotice(bool typing) async {
-    return await _room!.typingNotice(typing);
-  }
-
-  void _updateTypingList(List<String> userIds) {
-    typingUsers.clear();
-    for (var id in userIds) {
-      types.User typingUser = types.User(
-        id: id,
-        firstName: getNameFromId(id),
-      );
-      typingUsers.add(typingUser);
-    }
-    debugPrint('typing Users: $typingUsers');
-    update(['Chat']);
-  }
->>>>>>> fd45a21c
-
-  void updateTyping(TypingEvent event) {
-    if (_room != null) {
-      String roomId = event.roomId();
-      if (roomId == _room!.getRoomId()) {
-        List<String> userIds = [];
-        if (event.userIds().isEmpty) {
-          typingUsers.clear();
-        } else {
-          for (final userId in event.userIds()) {
-            userIds.add(userId.toDartString());
-          }
-        }
-
-        //store the typing users.
-        _updateTypingList(userIds);
-        debugPrint('typing event ' + roomId + ': ' + userIds.join(', '));
-      }
-    }
-  }
 }