--- conflicted
+++ resolved
@@ -237,36 +237,6 @@
           ],
         ),
         actions: [
-<<<<<<< HEAD
-          Padding(
-            padding: const EdgeInsets.only(right: 10),
-            child: GestureDetector(
-              onTap: () {
-                showDialog(
-                  context: context,
-                  builder: (BuildContext ctx) => AlertDialog(
-                    title: Text('Leave this room'),
-                    content: Text('Are you sure to leave this room?'),
-                    actions: [
-                      FlatButton(
-                        onPressed: () async {
-                          await widget.room.leave();
-                          Navigator.pop(ctx);
-                          Navigator.pop(context); // go back to ChatList page
-                        },
-                        child: Text('Yes'),
-                      ),
-                      FlatButton(
-                        onPressed: () {
-                          Navigator.pop(ctx);
-                        },
-                        child: Text('No'),
-                      ),
-                    ],
-                  ),
-                );
-              },
-=======
           GestureDetector(
             onTap: () {
               Navigator.push(
@@ -283,7 +253,6 @@
             },
             child: Padding(
               padding: const EdgeInsets.only(right: 10),
->>>>>>> 5b77d8f4
               child: Container(
                 height: 45,
                 width: 45,
@@ -327,41 +296,6 @@
       id: 'Chat',
       init: chatController,
       builder: (ChatController controller) {
-<<<<<<< HEAD
-        return Chat(
-          l10n: ChatL10nEn(
-            emptyChatPlaceholder: '',
-            attachmentButtonAccessibilityLabel: '',
-            fileButtonAccessibilityLabel: '',
-            inputPlaceholder: AppLocalizations.of(context)!.message,
-            sendButtonAccessibilityLabel: '',
-          ),
-          messages: controller.messages,
-          onSendPressed: controller.handleSendPressed,
-          user: _user,
-          //custom avatar builder
-          avatarBuilder: _avatarBuilder,
-          imageMessageBuilder: _imageMessageBuilder,
-          //Whenever users starts typing on keyboard, this will trigger the function
-          onTextChanged: (text) async {
-            await controller.room.typingNotice(true);
-          },
-          showUserAvatars: true,
-          onAttachmentPressed: () => _handleAttachmentPressed(context),
-          onPreviewDataFetched: controller.handlePreviewDataFetched,
-          onMessageTap: controller.handleMessageTap,
-          onEndReached: controller.handleEndReached,
-          onEndReachedThreshold: 0.75,
-          emptyState: EmptyPlaceholder(),
-          //Custom Theme class, see lib/common/store/chatTheme.dart
-          theme: EffektioChatTheme(
-            attachmentButtonIcon:
-                SvgPicture.asset('assets/images/attachment.svg'),
-            sendButtonIcon: SvgPicture.asset('assets/images/sendIcon.svg'),
-            seenIcon: SvgPicture.asset('assets/images/seenIcon.svg'),
-            deliveredIcon: SvgPicture.asset('assets/images/sentIcon.svg'),
-          ),
-=======
         return Stack(
           children: [
             Chat(
@@ -428,7 +362,6 @@
                   )
                 : Container(),
           ],
->>>>>>> 5b77d8f4
         );
       },
     );
