--- conflicted
+++ resolved
@@ -2,12 +2,9 @@
 
 import 'dart:io';
 import 'dart:math';
-<<<<<<< HEAD
+
 import 'package:cached_memory_image/cached_memory_image.dart';
 import 'package:cached_network_image/cached_network_image.dart';
-=======
-
->>>>>>> bbb95a28
 import 'package:effektio/common/store/MockData.dart';
 import 'package:effektio/common/store/themes/ChatTheme.dart';
 import 'package:effektio/common/store/themes/SeperatedThemes.dart';
@@ -134,26 +131,6 @@
   }
 
   Widget _avatarBuilder(String userId) {
-<<<<<<< HEAD
-    return GetBuilder<ChatRoomController>(
-      id: 'Avatar',
-      builder: (ChatRoomController controller) {
-        return Padding(
-          padding: const EdgeInsets.only(right: 10),
-          child: SizedBox(
-            height: 28,
-            width: 28,
-            child: CustomAvatar(
-              avatar: _userAvatar(userId),
-              displayName: null,
-              radius: 15,
-              isGroup: false,
-              stringName: getNameFromId(userId) ?? '',
-            ),
-          ),
-        );
-      },
-=======
     return Padding(
       padding: const EdgeInsets.only(right: 10),
       child: SizedBox(
@@ -167,7 +144,6 @@
           stringName: getNameFromId(userId) ?? '',
         ),
       ),
->>>>>>> bbb95a28
     );
   }
 
