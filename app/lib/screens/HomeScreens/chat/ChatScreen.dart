import 'dart:io';
import 'dart:math';

import 'package:cached_memory_image/cached_memory_image.dart';
import 'package:cached_network_image/cached_network_image.dart';
import 'package:effektio/common/store/MockData.dart';
import 'package:effektio/common/store/themes/ChatTheme.dart';
import 'package:effektio/common/store/themes/SeperatedThemes.dart';
import 'package:effektio/controllers/chat_list_controller.dart';
import 'package:effektio/controllers/chat_room_controller.dart';
import 'package:effektio/screens/HomeScreens/chat/ChatProfile.dart';
import 'package:effektio/widgets/AppCommon.dart';
import 'package:effektio/widgets/CustomAvatar.dart';
import 'package:effektio/widgets/CustomChatInput.dart';
import 'package:effektio/widgets/EmptyMessagesPlaceholder.dart';
import 'package:effektio/widgets/InviteInfoWidget.dart';
import 'package:effektio_flutter_sdk/effektio_flutter_sdk_ffi.dart'
    show Conversation, FfiBufferUint8, FfiListMember, Member;
import 'package:flutter/material.dart';
import 'package:flutter_chat_types/flutter_chat_types.dart' as types;
import 'package:flutter_chat_ui/flutter_chat_ui.dart';
import 'package:flutter_gen/gen_l10n/app_localizations.dart';
import 'package:flutter_svg/flutter_svg.dart';
import 'package:get/get.dart';
import 'package:string_validator/string_validator.dart';
import 'package:themed/themed.dart';
import 'package:transparent_image/transparent_image.dart';

class ChatScreen extends StatefulWidget {
  final Conversation room;
<<<<<<< HEAD

  const ChatScreen({Key? key, required this.room}) : super(key: key);
=======
  final String userId;

  const ChatScreen({
    Key? key,
    required this.room,
    required this.userId,
  }) : super(key: key);
>>>>>>> 7204bc83

  @override
  State<ChatScreen> createState() => _ChatScreenState();
}

class _ChatScreenState extends State<ChatScreen> {
  String roomName = '';
  bool roomState = false;
<<<<<<< HEAD
  final Random random = Random();
=======
  Random random = Random();
  ChatRoomController chatRoomController = Get.put(ChatRoomController());
>>>>>>> 7204bc83
  ChatListController chatListController = Get.find<ChatListController>();
  ChatRoomController chatRoomController = Get.find<ChatRoomController>();

  @override
  void initState() {
    super.initState();
<<<<<<< HEAD
=======
    _user = types.User(id: widget.userId);

>>>>>>> 7204bc83
    //roomState is true in case of invited and false if already joined
    //has some restrictions in case of true i.e.send option is disabled. You can set it permanantly false or true for testing
    roomState = random.nextBool();
    chatRoomController.reset(widget.room);
  }

  @override
  void dispose() {
    chatRoomController.reset(null);
    super.dispose();
  }

  void _handleAttachmentPressed(BuildContext context) {
    showModalBottomSheet<void>(
      backgroundColor: Colors.transparent,
      context: context,
      builder: (BuildContext context) {
        return SafeArea(
          child: SizedBox(
            height: 124,
            child: Column(
              crossAxisAlignment: CrossAxisAlignment.stretch,
              children: <Widget>[
                GestureDetector(
                  onTap: () => chatRoomController.handleImageSelection(context),
                  child: Row(
                    children: <Widget>[
                      Padding(
                        padding: const EdgeInsets.all(8),
                        child: SvgPicture.asset('assets/images/camera.svg'),
                      ),
                      const SizedBox(width: 10),
                      Padding(
                        padding: const EdgeInsets.all(8),
                        child: Text(
                          AppLocalizations.of(context)!.photo,
                          style: const TextStyle(color: Colors.white),
                        ),
                      )
                    ],
                  ),
                ),
                const SizedBox(height: 10),
                GestureDetector(
                  onTap: () => chatRoomController.handleFileSelection(context),
                  child: Row(
                    children: <Widget>[
                      Padding(
                        padding: const EdgeInsets.all(8),
                        child: SvgPicture.asset('assets/images/document.svg'),
                      ),
                      const SizedBox(width: 10),
                      Padding(
                        padding: const EdgeInsets.all(8),
                        child: Text(
                          AppLocalizations.of(context)!.file,
                          style: const TextStyle(color: Colors.white),
                        ),
                      )
                    ],
                  ),
                ),
              ],
            ),
          ),
        );
      },
    );
  }

<<<<<<< HEAD
  Future<FfiBufferUint8> _userAvatar(String uid) async {
    final member = await widget.room.getMember(uid);
=======
  Future<FfiBufferUint8> _userAvatar(String userId) async {
    Member member = await widget.room.getMember(userId);
>>>>>>> 7204bc83
    return member.avatar();
  }

  Widget _avatarBuilder(String uid) {
    return Padding(
      padding: const EdgeInsets.only(right: 10),
      child: SizedBox(
        height: 28,
        width: 28,
        child: CustomAvatar(
          avatar: _userAvatar(uid),
          displayName: null,
          radius: 15,
          isGroup: false,
          stringName: getNameFromId(uid) ?? '',
        ),
      ),
    );
  }

  Widget _imageMessageBuilder(
    types.ImageMessage imageMessage, {
    required int messageWidth,
  }) {
    if (imageMessage.uri.isEmpty) {
      // binary data
      if (imageMessage.metadata?.containsKey('binary') ?? false) {
        return CachedMemoryImage(
          uniqueKey: imageMessage.id,
          bytes: imageMessage.metadata?['binary'],
          width: messageWidth.toDouble(),
          placeholder: const CircularProgressIndicator(
            color: AppCommonTheme.primaryColor,
          ),
        );
      } else {
        return CachedMemoryImage(
          uniqueKey: UniqueKey().toString(),
          bytes: kTransparentImage,
          width: messageWidth.toDouble(),
        );
      }
    } else if (isURL(imageMessage.uri)) {
      // remote url
      return CachedNetworkImage(
        imageUrl: imageMessage.uri,
        width: messageWidth.toDouble(),
      );
    } else {
      // local path
      // the image that just sent is displayed from local not remote
      return Image.file(
        File(imageMessage.uri),
        width: messageWidth.toDouble(),
      );
    }
  }

  @override
  Widget build(BuildContext context) {
    return OrientationBuilder(
      builder: (context, orientation) {
        return Scaffold(
          resizeToAvoidBottomInset: orientation == Orientation.portrait,
          appBar: AppBar(
            backgroundColor: AppCommonTheme.backgroundColor,
            elevation: 1,
            centerTitle: true,
            toolbarHeight: 70,
            leading: IconButton(
              onPressed: () {
                Navigator.pop(context);
              },
              icon: SvgPicture.asset(
                'assets/images/back_button.svg',
                color: AppCommonTheme.svgIconColor,
              ),
            ),
            title: Column(
              mainAxisSize: MainAxisSize.max,
              mainAxisAlignment: MainAxisAlignment.center,
              children: <Widget>[
                FutureBuilder<String>(
                  future: widget.room
                      .displayName()
                      .then((value) => roomName = value),
                  builder: (
                    BuildContext context,
                    AsyncSnapshot<String> snapshot,
                  ) {
                    if (snapshot.hasData) {
                      return Text(
                        snapshot.requireData,
                        overflow: TextOverflow.clip,
                        style: ChatTheme01.chatTitleStyle,
                      );
                    } else {
                      return Text(AppLocalizations.of(context)!.loadingName);
                    }
                  },
                ),
                const SizedBox(height: 5),
                FutureBuilder<FfiListMember>(
                  future: widget.room.activeMembers(),
                  builder: (
                    BuildContext context,
                    AsyncSnapshot<FfiListMember> snapshot,
                  ) {
                    if (snapshot.hasData) {
                      return Text(
                        '${snapshot.requireData.length} ${AppLocalizations.of(context)!.members}',
                        style: ChatTheme01.chatBodyStyle +
                            AppCommonTheme.primaryColor,
                      );
                    } else {
                      return const SizedBox(
                        height: 15,
                        width: 15,
                        child: CircularProgressIndicator(
                          color: AppCommonTheme.primaryColor,
                        ),
                      );
                    }
                  },
                ),
              ],
            ),
            actions: [
              GestureDetector(
                onTap: () {
                  Navigator.push(
                    context,
                    MaterialPageRoute(
                      builder: (context) => ChatProfileScreen(
                        room: widget.room,
                        isGroup: true,
                        isAdmin: true,
                      ),
                    ),
                  );
                },
                child: Padding(
                  padding: const EdgeInsets.only(right: 10),
                  child: SizedBox(
                    height: 45,
                    width: 45,
                    child: FittedBox(
                      fit: BoxFit.contain,
                      child: CustomAvatar(
                        avatar: widget.room.avatar(),
                        displayName: widget.room.displayName(),
                        radius: 20,
                        isGroup: true,
                        stringName: '',
                      ),
                    ),
                  ),
                ),
              ),
            ],
          ),
          body: Obx(
            () => SafeArea(
              bottom: false,
              child: _buildBody(context),
            ),
          ),
        );
      },
    );
  }

  Widget _buildBody(BuildContext context) {
    if (chatRoomController.isLoading.isTrue) {
      return const Center(
        child: SizedBox(
          height: 15,
          width: 15,
          child: CircularProgressIndicator(
            color: AppCommonTheme.primaryColor,
          ),
        ),
      );
    }
    return GetBuilder<ChatRoomController>(
      id: 'Chat',
      builder: (ChatRoomController controller) {
        return Stack(
          children: [
            Chat(
              customBottomWidget: CustomChatInput(
                isChatScreen: true,
                roomName: roomName,
                onButtonPressed: () async {
                  await controller.handleSendPressed(
                    controller.textEditingController.text,
                  );
                  controller.textEditingController.clear();
                  controller.sendButtonUpdate();
                },
              ),
              scrollController: ScrollController(
                initialScrollOffset: 10,
              ),
              l10n: ChatL10nEn(
                emptyChatPlaceholder: '',
                attachmentButtonAccessibilityLabel: '',
                fileButtonAccessibilityLabel: '',
                inputPlaceholder: AppLocalizations.of(context)!.message,
                sendButtonAccessibilityLabel: '',
              ),
              messages: chatRoomController.messages,
              sendButtonVisibilityMode: roomState
                  ? SendButtonVisibilityMode.hidden
                  : SendButtonVisibilityMode.editing,
              onSendPressed: (_) {},
              user: types.User(id: chatRoomController.userId),
              disableImageGallery: roomState ? true : false,
              //custom avatar builder
              avatarBuilder: _avatarBuilder,
              imageMessageBuilder: _imageMessageBuilder,
              //Whenever users starts typing on keyboard, this will trigger the function
              onTextChanged: (text) async {
                // await controller.room.typingNotice(true);
              },
              showUserAvatars: true,
              onAttachmentPressed: () => _handleAttachmentPressed(context),
              onPreviewDataFetched: controller.handlePreviewDataFetched,
              onMessageTap: controller.handleMessageTap,
              onEndReached: roomState ? null : controller.handleEndReached,
              onEndReachedThreshold: 0.75,
              emptyState: const EmptyPlaceholder(),
              //Custom Theme class, see lib/common/store/chatTheme.dart
              theme: EffektioChatTheme(
                attachmentButtonIcon:
                    SvgPicture.asset('assets/images/attachment.svg'),
                sendButtonIcon: SvgPicture.asset('assets/images/sendIcon.svg'),
                seenIcon: SvgPicture.asset('assets/images/seenIcon.svg'),
                deliveredIcon: SvgPicture.asset('assets/images/sentIcon.svg'),
              ),
            ),
            roomState
                ? LayoutBuilder(
                    builder: (context, constraints) {
                      return Container(
                        alignment: Alignment.topLeft,
                        padding: const EdgeInsets.only(
                          top: 10,
                          bottom: 20,
                          left: 10,
                        ),
                        color: AppCommonTheme.backgroundColor,
                        height: constraints.maxHeight * 0.25,
                        width: double.infinity,
                        child: Text(
                          AppLocalizations.of(context)!.invitationText1,
                          style: AppCommonTheme.appBarTitleStyle
                              .copyWith(fontSize: 14),
                        ),
                      );
                    },
                  )
                : const SizedBox(),
            roomState
                ? Padding(
                    padding: const EdgeInsets.only(top: 40),
                    child: InviteInfoWidget(
                      avatarColor: Colors.white,
                      inviter: inviters[random.nextInt(inviters.length)],
                      groupName: roomName,
                    ),
                  )
                : const SizedBox(),
          ],
        );
      },
    );
  }
}<|MERGE_RESOLUTION|>--- conflicted
+++ resolved
@@ -28,18 +28,8 @@
 
 class ChatScreen extends StatefulWidget {
   final Conversation room;
-<<<<<<< HEAD
 
   const ChatScreen({Key? key, required this.room}) : super(key: key);
-=======
-  final String userId;
-
-  const ChatScreen({
-    Key? key,
-    required this.room,
-    required this.userId,
-  }) : super(key: key);
->>>>>>> 7204bc83
 
   @override
   State<ChatScreen> createState() => _ChatScreenState();
@@ -48,23 +38,13 @@
 class _ChatScreenState extends State<ChatScreen> {
   String roomName = '';
   bool roomState = false;
-<<<<<<< HEAD
   final Random random = Random();
-=======
-  Random random = Random();
-  ChatRoomController chatRoomController = Get.put(ChatRoomController());
->>>>>>> 7204bc83
   ChatListController chatListController = Get.find<ChatListController>();
   ChatRoomController chatRoomController = Get.find<ChatRoomController>();
 
   @override
   void initState() {
     super.initState();
-<<<<<<< HEAD
-=======
-    _user = types.User(id: widget.userId);
-
->>>>>>> 7204bc83
     //roomState is true in case of invited and false if already joined
     //has some restrictions in case of true i.e.send option is disabled. You can set it permanantly false or true for testing
     roomState = random.nextBool();
@@ -135,13 +115,8 @@
     );
   }
 
-<<<<<<< HEAD
   Future<FfiBufferUint8> _userAvatar(String uid) async {
     final member = await widget.room.getMember(uid);
-=======
-  Future<FfiBufferUint8> _userAvatar(String userId) async {
-    Member member = await widget.room.getMember(userId);
->>>>>>> 7204bc83
     return member.avatar();
   }
 
