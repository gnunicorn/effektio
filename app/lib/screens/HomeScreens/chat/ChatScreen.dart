import 'dart:io';
import 'dart:math';

import 'package:cached_memory_image/cached_memory_image.dart';
import 'package:cached_network_image/cached_network_image.dart';
import 'package:effektio/common/store/themes/ChatTheme.dart';
import 'package:effektio/common/store/themes/SeperatedThemes.dart';
import 'package:effektio/controllers/chat_list_controller.dart';
import 'package:effektio/controllers/chat_room_controller.dart';
import 'package:effektio/screens/HomeScreens/chat/ChatProfile.dart';
import 'package:effektio/widgets/AppCommon.dart';
import 'package:effektio/widgets/CustomAvatar.dart';
import 'package:effektio/widgets/CustomChatInput.dart';
import 'package:effektio/widgets/EmptyHistoryPlaceholder.dart';
import 'package:effektio/widgets/TypeIndicator.dart';
import 'package:effektio_flutter_sdk/effektio_flutter_sdk_ffi.dart'
    show Conversation, FfiBufferUint8, FfiListMember, UserProfile;
import 'package:flutter/material.dart';
import 'package:flutter_chat_types/flutter_chat_types.dart' as types;
import 'package:flutter_chat_ui/flutter_chat_ui.dart';
import 'package:flutter_gen/gen_l10n/app_localizations.dart';
import 'package:flutter_html/flutter_html.dart';
import 'package:flutter_svg/flutter_svg.dart';
import 'package:get/get.dart';
import 'package:string_validator/string_validator.dart';
import 'package:themed/themed.dart';
import 'package:transparent_image/transparent_image.dart';

class ChatScreen extends StatefulWidget {
  final Conversation room;
  final String userId;

  const ChatScreen({
    Key? key,
    required this.room,
    required this.userId,
  }) : super(key: key);

  @override
  State<ChatScreen> createState() => _ChatScreenState();
}

class _ChatScreenState extends State<ChatScreen> {
  Future<FfiBufferUint8>? roomAvatar;
  String? roomName;
  Map<String, Future<FfiBufferUint8>> userAvatars = {};
  Map<String, String> userNames = {};
  ChatRoomController roomController = Get.find<ChatRoomController>();
  ChatListController listController = Get.find<ChatListController>();

  @override
  void initState() {
    super.initState();

    roomController.setCurrentRoom(widget.room);
    widget.room.getProfile().then((value) {
      if (mounted) {
        setState(() {
          if (value.hasAvatar()) {
            roomAvatar = value.getAvatar();
          }
          roomName = value.getDisplayName();
        });
      }
    });
    widget.room.activeMembers().then((members) async {
      Map<String, Future<FfiBufferUint8>> avatars = {};
      Map<String, String> names = {};
      for (var member in members) {
        String userId = member.userId();
        UserProfile userProfile = await member.getProfile();
        if (userProfile.hasAvatar()) {
          avatars[userId] = userProfile.getAvatar();
        }
        String? name = userProfile.getDisplayName();
        if (name != null) {
          names[userId] = name;
        }
      }
      if (mounted) {
        setState(() {
          userAvatars = avatars;
          userNames = names;
        });
      }
    });
  }

  @override
  void dispose() {
    roomController.setCurrentRoom(null);

    super.dispose();
  }

  void handleAttachmentPressed(BuildContext context) {
    showModalBottomSheet<void>(
      backgroundColor: Colors.transparent,
      context: context,
      builder: (BuildContext context) {
        return SafeArea(
          child: SizedBox(
            height: 124,
            child: Column(
              crossAxisAlignment: CrossAxisAlignment.stretch,
              children: [
                GestureDetector(
                  onTap: () => roomController.handleImageSelection(context),
                  child: Row(
                    children: <Widget>[
                      Padding(
                        padding: const EdgeInsets.all(8),
                        child: SvgPicture.asset('assets/images/camera.svg'),
                      ),
                      const SizedBox(width: 10),
                      Padding(
                        padding: const EdgeInsets.all(8),
                        child: Text(
                          AppLocalizations.of(context)!.photo,
                          style: const TextStyle(color: Colors.white),
                        ),
                      )
                    ],
                  ),
                ),
                const SizedBox(height: 10),
                GestureDetector(
                  onTap: () => roomController.handleFileSelection(context),
                  child: Row(
                    children: <Widget>[
                      Padding(
                        padding: const EdgeInsets.all(8),
                        child: SvgPicture.asset('assets/images/document.svg'),
                      ),
                      const SizedBox(width: 10),
                      Padding(
                        padding: const EdgeInsets.all(8),
                        child: Text(
                          AppLocalizations.of(context)!.file,
                          style: const TextStyle(color: Colors.white),
                        ),
                      )
                    ],
                  ),
                ),
              ],
            ),
          ),
        );
      },
    );
  }

<<<<<<< HEAD
  Future<FfiBufferUint8> userAvatar(String userId) async {
    Member member = await widget.room.getMember(userId);

    return member.avatar();
  }

=======
>>>>>>> 931d6ecc
  Widget avatarBuilder(String userId) {
    return Padding(
      padding: const EdgeInsets.only(right: 10),
      child: SizedBox(
        height: 28,
        width: 28,
        child: CustomAvatar(
          avatar: userAvatars[userId],
          displayName: userNames[userId],
          radius: 15,
          isGroup: false,
          stringName: simplifyUserId(userId)!,
        ),
      ),
    );
  }

  Widget textMessageBuilder(
    types.TextMessage p1, {
    required int messageWidth,
    required bool showName,
  }) {
    return Container(
      width: sqrt(
            p1.metadata!['messageLength'],
          ) *
          38.5,
      padding: const EdgeInsets.all(8),
      constraints: const BoxConstraints(minWidth: 57),
      child: Html(
        // ignore: prefer_single_quotes, unnecessary_string_interpolations
        data: """${p1.text}""",
        style: {
          'body': Style(color: Colors.white),
          'a': Style(textDecoration: TextDecoration.none)
        },
      ),
    );
  }

  Widget imageMessageBuilder(
    types.ImageMessage imageMessage, {
    required int messageWidth,
  }) {
    if (imageMessage.uri.isEmpty) {
      // binary data
      if (imageMessage.metadata?.containsKey('binary') ?? false) {
        return CachedMemoryImage(
          uniqueKey: imageMessage.id,
          bytes: imageMessage.metadata?['binary'],
          width: messageWidth.toDouble(),
          placeholder: const CircularProgressIndicator(
            color: AppCommonTheme.primaryColor,
          ),
        );
      }
      return CachedMemoryImage(
        uniqueKey: UniqueKey().toString(),
        bytes: kTransparentImage,
        width: messageWidth.toDouble(),
      );
    }
    if (isURL(imageMessage.uri)) {
      // remote url
      return CachedNetworkImage(
        imageUrl: imageMessage.uri,
        width: messageWidth.toDouble(),
      );
    }
    // local path
    // the image that just sent is displayed from local not remote
    return Image.file(
      File(imageMessage.uri),
      width: messageWidth.toDouble(),
    );
  }

  @override
  Widget build(BuildContext context) {
    return OrientationBuilder(
      builder: (context, orientation) {
        return Scaffold(
          resizeToAvoidBottomInset: orientation == Orientation.portrait,
          appBar: AppBar(
            backgroundColor: AppCommonTheme.backgroundColor,
            elevation: 1,
            centerTitle: true,
            toolbarHeight: 70,
            leading: IconButton(
              onPressed: () => Navigator.pop(context),
              icon: SvgPicture.asset(
                'assets/images/back_button.svg',
                color: AppCommonTheme.svgIconColor,
              ),
            ),
            title: Column(
              mainAxisSize: MainAxisSize.max,
              mainAxisAlignment: MainAxisAlignment.center,
              children: [
                buildRoomName(context),
                const SizedBox(height: 5),
                buildActiveMembers(),
              ],
            ),
            actions: [
              buildProfileAction(),
            ],
          ),
          body: Obx(
            () => SafeArea(
              bottom: false,
              child: buildBody(context),
            ),
          ),
        );
      },
    );
  }

  Widget buildProfileAction() {
    return GestureDetector(
      onTap: () {
        Navigator.push(
          context,
          MaterialPageRoute(
            builder: (context) => ChatProfileScreen(
              room: widget.room,
              isGroup: true,
              isAdmin: true,
            ),
          ),
        );
      },
      child: Padding(
        padding: const EdgeInsets.only(right: 10),
        child: SizedBox(
          height: 45,
          width: 45,
          child: FittedBox(
            fit: BoxFit.contain,
            child: CustomAvatar(
              avatar: roomAvatar,
              displayName: roomName,
              radius: 20,
              isGroup: true,
              stringName: simplifyRoomId(widget.room.getRoomId())!,
            ),
          ),
        ),
      ),
    );
  }

  Widget buildRoomName(BuildContext context) {
    if (roomName == null) {
      return Text(AppLocalizations.of(context)!.loadingName);
    }
    return Text(
      roomName!,
      overflow: TextOverflow.clip,
      style: ChatTheme01.chatTitleStyle,
    );
  }

  Widget buildActiveMembers() {
    return FutureBuilder<FfiListMember>(
      future: widget.room.activeMembers(),
      builder: (BuildContext context, AsyncSnapshot<FfiListMember> snapshot) {
        if (snapshot.hasData) {
          return Text(
            '${snapshot.requireData.length} ${AppLocalizations.of(context)!.members}',
            style: ChatTheme01.chatBodyStyle + AppCommonTheme.primaryColor,
          );
        }
        return const SizedBox(
          height: 15,
          width: 15,
          child: CircularProgressIndicator(color: AppCommonTheme.primaryColor),
        );
      },
    );
  }

  Widget buildBody(BuildContext context) {
    if (roomController.isLoading.isTrue) {
      return const Center(
        child: SizedBox(
          height: 15,
          width: 15,
          child: CircularProgressIndicator(color: AppCommonTheme.primaryColor),
        ),
      );
    }
    int invitedIndex = listController.invitations.indexWhere((x) {
      return x.roomId() == widget.room.getRoomId();
    });
    return GetBuilder<ChatRoomController>(
      id: 'Chat',
      builder: (ChatRoomController controller) {
        return Stack(
          children: [
            Chat(
              customBottomWidget: CustomChatInput(
                isChatScreen: true,
                roomName: roomName ?? AppLocalizations.of(context)!.noName,
                onButtonPressed: () async {
                  String _text =
                      controller.mentionKey.currentState!.controller!.text;
                  controller.messageTextMap.forEach((key, value) {
                    _text = _text.replaceAll(key, value);
                  });
                  await controller.handleSendPressed(_text);
                  controller.messageTextMap.clear();
                  controller.mentionKey.currentState!.controller!.clear();
                  controller.sendButtonUpdate();
                },
              ),
              textMessageBuilder: textMessageBuilder,
              l10n: ChatL10nEn(
                emptyChatPlaceholder: '',
                attachmentButtonAccessibilityLabel: '',
                fileButtonAccessibilityLabel: '',
                inputPlaceholder: AppLocalizations.of(context)!.message,
                sendButtonAccessibilityLabel: '',
              ),
              messages: controller.messages,
              typingIndicatorOptions: TypingIndicatorOptions(
                customTypingIndicator: buildTypingIndicator(),
              ),
              onSendPressed: (_) {},
              user: types.User(id: widget.userId),
              // if invited, disable image gallery
              disableImageGallery: invitedIndex != -1,
              //custom avatar builder
              avatarBuilder: avatarBuilder,
              imageMessageBuilder: imageMessageBuilder,
              showUserAvatars: true,
              onAttachmentPressed: () => handleAttachmentPressed(context),
              onPreviewDataFetched: controller.handlePreviewDataFetched,
              onMessageTap: controller.handleMessageTap,
              onEndReached:
                  invitedIndex != -1 ? null : controller.handleEndReached,
              onEndReachedThreshold: 0.75,
              emptyState: const EmptyHistoryPlaceholder(),
              //Custom Theme class, see lib/common/store/chatTheme.dart
              theme: EffektioChatTheme(
                attachmentButtonIcon:
                    SvgPicture.asset('assets/images/attachment.svg'),
                sendButtonIcon: SvgPicture.asset('assets/images/sendIcon.svg'),
                seenIcon: SvgPicture.asset('assets/images/seenIcon.svg'),
                deliveredIcon: SvgPicture.asset('assets/images/sentIcon.svg'),
              ),
            ),
          ],
        );
      },
    );
  }

  Widget buildTypingIndicator() {
    return GetBuilder<ChatRoomController>(
      id: 'typing indicator',
      builder: (ChatRoomController controller) {
        return TypeIndicator(
          bubbleAlignment: BubbleRtlAlignment.right,
          showIndicator: controller.typingUsers.isNotEmpty,
          options: TypingIndicatorOptions(
            animationSpeed: const Duration(milliseconds: 800),
            typingUsers: controller.typingUsers,
            typingMode: TypingIndicatorMode.text,
          ),
        );
      },
    );
  }
}<|MERGE_RESOLUTION|>--- conflicted
+++ resolved
@@ -151,15 +151,6 @@
     );
   }
 
-<<<<<<< HEAD
-  Future<FfiBufferUint8> userAvatar(String userId) async {
-    Member member = await widget.room.getMember(userId);
-
-    return member.avatar();
-  }
-
-=======
->>>>>>> 931d6ecc
   Widget avatarBuilder(String userId) {
     return Padding(
       padding: const EdgeInsets.only(right: 10),
