import 'dart:io';
import 'dart:math';

import 'package:cached_memory_image/cached_memory_image.dart';
import 'package:cached_network_image/cached_network_image.dart';
import 'package:effektio/common/store/themes/ChatTheme.dart';
import 'package:effektio/common/store/themes/SeperatedThemes.dart';
import 'package:effektio/controllers/chat_list_controller.dart';
import 'package:effektio/controllers/chat_room_controller.dart';
import 'package:effektio/screens/HomeScreens/chat/ChatProfile.dart';
import 'package:effektio/widgets/AppCommon.dart';
import 'package:effektio/widgets/CustomAvatar.dart';
import 'package:effektio/widgets/CustomChatInput.dart';
import 'package:effektio/widgets/EmptyHistoryPlaceholder.dart';
import 'package:effektio/widgets/TypeIndicator.dart';
import 'package:effektio_flutter_sdk/effektio_flutter_sdk_ffi.dart'
    show Conversation;
import 'package:flutter/material.dart';
import 'package:flutter_chat_types/flutter_chat_types.dart' as types;
import 'package:flutter_chat_ui/flutter_chat_ui.dart';
import 'package:flutter_gen/gen_l10n/app_localizations.dart';
import 'package:flutter_html/flutter_html.dart';
import 'package:flutter_svg/flutter_svg.dart';
import 'package:get/get.dart';
import 'package:string_validator/string_validator.dart';
import 'package:themed/themed.dart';
import 'package:transparent_image/transparent_image.dart';

class ChatScreen extends StatefulWidget {
  final Conversation room;
  final String userId;

  const ChatScreen({
    Key? key,
    required this.room,
    required this.userId,
  }) : super(key: key);

  @override
  State<ChatScreen> createState() => _ChatScreenState();
}

class _ChatScreenState extends State<ChatScreen> {
  ChatRoomController roomController = Get.find<ChatRoomController>();
  ChatListController listController = Get.find<ChatListController>();

  @override
  void initState() {
    super.initState();

    roomController.setCurrentRoom(widget.room);
  }

  @override
  void dispose() {
    roomController.setCurrentRoom(null);

    super.dispose();
  }

  void handleAttachmentPressed(BuildContext context) {
    showModalBottomSheet<void>(
      backgroundColor: Colors.transparent,
      context: context,
      builder: (BuildContext context) {
        return SafeArea(
          child: SizedBox(
            height: 124,
            child: Column(
              crossAxisAlignment: CrossAxisAlignment.stretch,
              children: [
                GestureDetector(
                  onTap: () => roomController.handleImageSelection(context),
                  child: Row(
                    children: <Widget>[
                      Padding(
                        padding: const EdgeInsets.all(8),
                        child: SvgPicture.asset('assets/images/camera.svg'),
                      ),
                      const SizedBox(width: 10),
                      Padding(
                        padding: const EdgeInsets.all(8),
                        child: Text(
                          AppLocalizations.of(context)!.photo,
                          style: const TextStyle(color: Colors.white),
                        ),
                      )
                    ],
                  ),
                ),
                const SizedBox(height: 10),
                GestureDetector(
                  onTap: () => roomController.handleFileSelection(context),
                  child: Row(
                    children: <Widget>[
                      Padding(
                        padding: const EdgeInsets.all(8),
                        child: SvgPicture.asset('assets/images/document.svg'),
                      ),
                      const SizedBox(width: 10),
                      Padding(
                        padding: const EdgeInsets.all(8),
                        child: Text(
                          AppLocalizations.of(context)!.file,
                          style: const TextStyle(color: Colors.white),
                        ),
                      )
                    ],
                  ),
                ),
              ],
            ),
          ),
        );
      },
    );
  }

  Widget avatarBuilder(String userId) {
    return Padding(
      padding: const EdgeInsets.only(right: 10),
      child: SizedBox(
        height: 28,
        width: 28,
        child: GetBuilder<ChatRoomController>(
          id: 'user-profile-$userId',
          builder: (_) {
            return CustomAvatar(
              avatar: roomController.getUserAvatar(userId),
              displayName: roomController.getUserName(userId),
              radius: 15,
              isGroup: false,
              stringName: simplifyUserId(userId)!,
            );
          },
        ),
      ),
    );
  }

  Widget textMessageBuilder(
    types.TextMessage p1, {
    required int messageWidth,
    required bool showName,
  }) {
    return Container(
      width: sqrt(
            p1.metadata!['messageLength'],
          ) *
          38.5,
      padding: const EdgeInsets.all(8),
      constraints: const BoxConstraints(minWidth: 57),
      child: Html(
        // ignore: prefer_single_quotes, unnecessary_string_interpolations
        data: """${p1.text}""",
        style: {
          'body': Style(color: Colors.white),
          'a': Style(textDecoration: TextDecoration.none)
        },
      ),
    );
  }

  Widget imageMessageBuilder(
    types.ImageMessage imageMessage, {
    required int messageWidth,
  }) {
    if (imageMessage.uri.isEmpty) {
      // binary data
      if (imageMessage.metadata?.containsKey('binary') ?? false) {
        return CachedMemoryImage(
          uniqueKey: imageMessage.id,
          bytes: imageMessage.metadata?['binary'],
          width: messageWidth.toDouble(),
          placeholder: const CircularProgressIndicator(
            color: AppCommonTheme.primaryColor,
          ),
        );
      }
      return CachedMemoryImage(
        uniqueKey: UniqueKey().toString(),
        bytes: kTransparentImage,
        width: messageWidth.toDouble(),
      );
    }
    if (isURL(imageMessage.uri)) {
      // remote url
      return CachedNetworkImage(
        imageUrl: imageMessage.uri,
        width: messageWidth.toDouble(),
      );
    }
    // local path
    // the image that just sent is displayed from local not remote
    return Image.file(
      File(imageMessage.uri),
      width: messageWidth.toDouble(),
    );
  }

  @override
  Widget build(BuildContext context) {
    return OrientationBuilder(
      builder: (context, orientation) {
        return Scaffold(
          resizeToAvoidBottomInset: orientation == Orientation.portrait,
          appBar: AppBar(
            backgroundColor: AppCommonTheme.backgroundColor,
            elevation: 1,
            centerTitle: true,
            toolbarHeight: 70,
            leading: IconButton(
              onPressed: () => Navigator.pop(context),
              icon: SvgPicture.asset(
                'assets/images/back_button.svg',
                color: AppCommonTheme.svgIconColor,
              ),
            ),
            title: Column(
              mainAxisSize: MainAxisSize.max,
              mainAxisAlignment: MainAxisAlignment.center,
              children: [
                GetBuilder<ChatRoomController>(
                  id: 'room-profile',
                  builder: (_) {
                    return buildRoomName(context);
                  },
                ),
                const SizedBox(height: 5),
                GetBuilder<ChatRoomController>(
                  id: 'active-members',
                  builder: (_) {
                    return buildActiveMembers(context);
                  },
                ),
              ],
            ),
            actions: [
              GetBuilder<ChatRoomController>(
                id: 'room-profile',
                builder: (_) {
                  return buildProfileAction();
                },
              ),
            ],
          ),
          body: Obx(
            () => SafeArea(
              bottom: false,
              child: buildBody(context),
            ),
          ),
        );
      },
    );
  }

  Widget buildProfileAction() {
    return GestureDetector(
      onTap: () {
        Navigator.push(
          context,
          MaterialPageRoute(
            builder: (context) => ChatProfileScreen(
              room: widget.room,
              roomController: roomController,
              isGroup: true,
              isAdmin: true,
            ),
          ),
        );
      },
      child: Padding(
        padding: const EdgeInsets.only(right: 10),
        child: SizedBox(
          height: 45,
          width: 45,
          child: FittedBox(
            fit: BoxFit.contain,
            child: CustomAvatar(
              avatar: roomController.roomAvatar,
              displayName: roomController.roomName,
              radius: 20,
              isGroup: true,
              stringName: simplifyRoomId(widget.room.getRoomId())!,
            ),
          ),
        ),
      ),
    );
  }

  Widget buildRoomName(BuildContext context) {
    if (roomController.roomName == null) {
      return Text(AppLocalizations.of(context)!.loadingName);
    }
    return Text(
      roomController.roomName!,
      overflow: TextOverflow.clip,
      style: ChatTheme01.chatTitleStyle,
    );
  }

  Widget buildActiveMembers(BuildContext context) {
    if (roomController.activeMembers.isEmpty) {
      return const SizedBox(
        height: 15,
        width: 15,
        child: CircularProgressIndicator(color: AppCommonTheme.primaryColor),
      );
    }
    return Text(
      '${roomController.activeMembers.length} ${AppLocalizations.of(context)!.members}',
      style: ChatTheme01.chatBodyStyle + AppCommonTheme.primaryColor,
    );
  }

  Widget buildBody(BuildContext context) {
    if (roomController.isLoading.isTrue) {
      return const Center(
        child: SizedBox(
          height: 15,
          width: 15,
          child: CircularProgressIndicator(color: AppCommonTheme.primaryColor),
        ),
      );
    }
    int invitedIndex = listController.invitations.indexWhere((x) {
      return x.roomId() == widget.room.getRoomId();
    });
    return GetBuilder<ChatRoomController>(
      id: 'Chat',
      builder: (ChatRoomController controller) {
        return Stack(
          children: [
            Chat(
              customBottomWidget: CustomChatInput(
                isChatScreen: true,
<<<<<<< HEAD
                roomName: roomController.roomName ??
                    AppLocalizations.of(context)!.noName,
                onButtonPressed: () async {
                  await controller.handleSendPressed(
                    controller.textEditingController.text,
                  );
                  controller.textEditingController.clear();
                  controller.sendButtonUpdate();
                },
=======
                roomName: roomName ?? AppLocalizations.of(context)!.noName,
                onButtonPressed: () => onSendButtonPressed(controller),
>>>>>>> 58b057b5
              ),
              textMessageBuilder: textMessageBuilder,
              l10n: ChatL10nEn(
                emptyChatPlaceholder: '',
                attachmentButtonAccessibilityLabel: '',
                fileButtonAccessibilityLabel: '',
                inputPlaceholder: AppLocalizations.of(context)!.message,
                sendButtonAccessibilityLabel: '',
              ),
              messages: controller.messages,
              typingIndicatorOptions: TypingIndicatorOptions(
                customTypingIndicator: buildTypingIndicator(),
              ),
              onSendPressed: (_) {},
              user: types.User(id: widget.userId),
              // if invited, disable image gallery
              disableImageGallery: invitedIndex != -1,
              //custom avatar builder
              avatarBuilder: avatarBuilder,
              imageMessageBuilder: imageMessageBuilder,
              showUserAvatars: true,
              onAttachmentPressed: () => handleAttachmentPressed(context),
              onPreviewDataFetched: controller.handlePreviewDataFetched,
              onMessageTap: controller.handleMessageTap,
              onEndReached:
                  invitedIndex != -1 ? null : controller.handleEndReached,
              onEndReachedThreshold: 0.75,
              emptyState: const EmptyHistoryPlaceholder(),
              //Custom Theme class, see lib/common/store/chatTheme.dart
              theme: EffektioChatTheme(
                attachmentButtonIcon:
                    SvgPicture.asset('assets/images/attachment.svg'),
                sendButtonIcon: SvgPicture.asset('assets/images/sendIcon.svg'),
                seenIcon: SvgPicture.asset('assets/images/seenIcon.svg'),
                deliveredIcon: SvgPicture.asset('assets/images/sentIcon.svg'),
              ),
            ),
          ],
        );
      },
    );
  }

  Widget buildTypingIndicator() {
    return GetBuilder<ChatRoomController>(
      id: 'typing indicator',
      builder: (ChatRoomController controller) {
        return TypeIndicator(
          bubbleAlignment: BubbleRtlAlignment.right,
          showIndicator: controller.typingUsers.isNotEmpty,
          options: TypingIndicatorOptions(
            animationSpeed: const Duration(milliseconds: 800),
            typingUsers: controller.typingUsers,
            typingMode: TypingIndicatorMode.text,
          ),
        );
      },
    );
  }
  void onSendButtonPressed(ChatRoomController controller) async {
    String markdownText = controller.mentionKey.currentState!.controller!.text;
    String htmlText = controller.mentionKey.currentState!.controller!.text;
    int messageLength = markdownText.length;

    controller.messageTextMapMarkDown.forEach((key, value) {
      markdownText = markdownText.replaceAll(key, value);
    });
    controller.messageTextMapHtml.forEach((key, value) {
      htmlText = htmlText.replaceAll(key, value);
    });
    await controller.handleSendPressed(
      markdownText,
      htmlText,
      messageLength,
    );
    controller.messageTextMapMarkDown.clear();
    controller.mentionKey.currentState!.controller!.clear();
    controller.sendButtonUpdate();
  }
}<|MERGE_RESOLUTION|>--- conflicted
+++ resolved
@@ -336,20 +336,9 @@
             Chat(
               customBottomWidget: CustomChatInput(
                 isChatScreen: true,
-<<<<<<< HEAD
-                roomName: roomController.roomName ??
-                    AppLocalizations.of(context)!.noName,
-                onButtonPressed: () async {
-                  await controller.handleSendPressed(
-                    controller.textEditingController.text,
-                  );
-                  controller.textEditingController.clear();
-                  controller.sendButtonUpdate();
-                },
-=======
-                roomName: roomName ?? AppLocalizations.of(context)!.noName,
+                roomName:
+                    controller.roomName ?? AppLocalizations.of(context)!.noName,
                 onButtonPressed: () => onSendButtonPressed(controller),
->>>>>>> 58b057b5
               ),
               textMessageBuilder: textMessageBuilder,
               l10n: ChatL10nEn(
@@ -409,6 +398,7 @@
       },
     );
   }
+
   void onSendButtonPressed(ChatRoomController controller) async {
     String markdownText = controller.mentionKey.currentState!.controller!.text;
     String htmlText = controller.mentionKey.currentState!.controller!.text;
