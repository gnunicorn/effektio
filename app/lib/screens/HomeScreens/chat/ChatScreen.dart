--- conflicted
+++ resolved
@@ -4,6 +4,7 @@
 import 'package:cached_network_image/cached_network_image.dart';
 import 'package:effektio/common/store/themes/ChatTheme.dart';
 import 'package:effektio/common/store/themes/SeperatedThemes.dart';
+import 'package:effektio/controllers/chat_list_controller.dart';
 import 'package:effektio/controllers/chat_room_controller.dart';
 import 'package:effektio/screens/HomeScreens/chat/ChatProfile.dart';
 import 'package:effektio/widgets/AppCommon.dart';
@@ -27,17 +28,11 @@
 class ChatScreen extends StatefulWidget {
   final Client client;
   final Conversation room;
-  final Client client;
 
   const ChatScreen({
     Key? key,
-<<<<<<< HEAD
-    required this.room,
-    required this.client,
-=======
     required this.client,
     required this.room,
->>>>>>> 6bf720e7
   }) : super(key: key);
 
   @override
@@ -46,27 +41,16 @@
 
 class _ChatScreenState extends State<ChatScreen> {
   String roomName = '';
-<<<<<<< HEAD
-  bool roomState = false;
-  final Random random = Random();
-  final ChatRoomController roomController = Get.find<ChatRoomController>();
-=======
-  ChatRoomController chatRoomController = Get.find<ChatRoomController>();
-  ChatListController chatListController = Get.find<ChatListController>();
->>>>>>> 6bf720e7
+  ChatRoomController roomController = Get.find<ChatRoomController>();
+  ChatListController listController = Get.find<ChatListController>();
 
   @override
   void initState() {
     super.initState();
-<<<<<<< HEAD
-    roomState = random.nextBool();
     roomController.setCurrentRoom(widget.room);
     widget.room.displayName().then((value) {
       setState(() => roomName = value);
     });
-=======
-    chatRoomController.reset(widget.room);
->>>>>>> 6bf720e7
   }
 
   @override
@@ -133,13 +117,8 @@
     );
   }
 
-<<<<<<< HEAD
-  Future<FfiBufferUint8> _userAvatar(String uid) async {
-    Member member = await widget.room.getMember(uid);
-=======
   Future<FfiBufferUint8> _userAvatar(String userId) async {
     Member member = await widget.room.getMember(userId);
->>>>>>> 6bf720e7
     return member.avatar();
   }
 
@@ -312,8 +291,9 @@
         ),
       );
     }
-    int wasInvited = chatListController.invitations
-        .indexWhere((x) => x.roomId() == widget.room.getRoomId());
+    int wasInvited = listController.invitations.indexWhere((x) {
+      return x.roomId() == widget.room.getRoomId();
+    });
     return GetBuilder<ChatRoomController>(
       id: 'Chat',
       builder: (ChatRoomController controller) {
@@ -338,23 +318,13 @@
                 inputPlaceholder: AppLocalizations.of(context)!.message,
                 sendButtonAccessibilityLabel: '',
               ),
-<<<<<<< HEAD
               messages: controller.messages,
               typingIndicatorOptions: TypingIndicatorOptions(
                 customTypingIndicator: _buildTypingIndicator(),
               ),
               onSendPressed: (_) {},
               user: types.User(id: widget.client.userId().toString()),
-              disableImageGallery: roomState ? true : false,
-=======
-              messages: chatRoomController.messages,
-              sendButtonVisibilityMode: wasInvited != -1
-                  ? SendButtonVisibilityMode.hidden
-                  : SendButtonVisibilityMode.editing,
-              onSendPressed: (_) {},
-              user: types.User(id: widget.client.userId().toString()),
               disableImageGallery: wasInvited != -1,
->>>>>>> 6bf720e7
               //custom avatar builder
               avatarBuilder: _avatarBuilder,
               imageMessageBuilder: _imageMessageBuilder,
@@ -399,12 +369,10 @@
                     child: InviteInfoWidget(
                       client: widget.client,
                       avatarColor: Colors.white,
-                      inviter:
-                          chatListController.invitations[wasInvited].sender(),
-                      groupId:
-                          chatListController.invitations[wasInvited].roomId(),
+                      inviter: listController.invitations[wasInvited].sender(),
+                      groupId: listController.invitations[wasInvited].roomId(),
                       groupName:
-                          chatListController.invitations[wasInvited].roomName(),
+                          listController.invitations[wasInvited].roomName(),
                     ),
                   )
                 : const SizedBox(),
