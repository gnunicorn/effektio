import 'dart:math';
import 'dart:ui';

import 'package:effektio/common/store/MockData.dart';
import 'package:effektio/common/store/themes/SeperatedThemes.dart';
import 'package:effektio/controllers/chat_list_controller.dart';
import 'package:effektio/controllers/chat_room_controller.dart';
import 'package:effektio/widgets/ChatListItem.dart';
import 'package:effektio/widgets/InviteInfoWidget.dart';
import 'package:effektio_flutter_sdk/effektio_flutter_sdk_ffi.dart'
    show Client, UserId;
import 'package:flutter/material.dart';
import 'package:flutter_gen/gen_l10n/app_localizations.dart';
import 'package:flutter_svg/flutter_svg.dart';
import 'package:get/get.dart';
import 'package:implicitly_animated_reorderable_list/implicitly_animated_reorderable_list.dart';
import 'package:implicitly_animated_reorderable_list/transitions.dart';
import 'package:themed/themed.dart';

class ChatOverview extends StatefulWidget {
  const ChatOverview({Key? key, required this.client}) : super(key: key);

  final Client client;

  @override
  State<ChatOverview> createState() => _ChatOverviewState();
}

class _ChatOverviewState extends State<ChatOverview> {
  late String user;
  late int countInvites;
  String userId = '';
  Random random = Random();

  @override
  void initState() {
    super.initState();
    //setting random invites
    countInvites = random.nextInt(5) + 1;
<<<<<<< HEAD
=======
    setState(() => userId = widget.client.userId().toString());
>>>>>>> d30cac8c
    Get.put(ChatListController(client: widget.client));
    widget.client.userId().then((UserId uid) {
      String userId = uid.toString();
      Get.put(ChatRoomController(client: widget.client, userId: userId));
    });
  }

<<<<<<< HEAD
  @override
  void dispose() {
    Get.delete<ChatRoomController>();
    Get.delete<ChatListController>();
    super.dispose();
  }

=======
>>>>>>> d30cac8c
  @override
  Widget build(BuildContext context) {
    return Scaffold(
      body: CustomScrollView(
        physics: const BouncingScrollPhysics(),
        slivers: [
          SliverAppBar(
            leading: TextButton(
              onPressed: () {},
              child: Container(
                margin: const EdgeInsets.only(right: 15),
                child: Text(
                  AppLocalizations.of(context)!.select,
                  style:
                      ChatTheme01.chatTitleStyle + AppCommonTheme.primaryColor,
                ),
              ),
            ),
            leadingWidth: 100,
            actions: [
              IconButton(
                onPressed: () {},
                padding: const EdgeInsets.only(right: 10),
                icon: SvgPicture.asset(
                  'assets/images/edit.svg',
                  color: AppCommonTheme.svgIconColor,
                  width: 20,
                  height: 20,
                ),
              ),
            ],
          ),
          SliverToBoxAdapter(
            child: Column(
              crossAxisAlignment: CrossAxisAlignment.start,
              children: <Widget>[
                Container(
                  margin: const EdgeInsets.only(left: 18),
                  child: Text(
                    AppLocalizations.of(context)!.chat,
                    style: AppCommonTheme.appBarTitleStyle,
                  ),
                ),
                const SizedBox(height: 10),
                Column(
                  mainAxisSize: MainAxisSize.min,
                  children: [
                    Container(
                      alignment: Alignment.topLeft,
                      padding: const EdgeInsets.only(left: 18),
                      child: Text(
                        AppLocalizations.of(context)!.invites,
                        style: AppCommonTheme.appBarTitleStyle
                            .copyWith(fontSize: 16),
                      ),
                    ),
                    const SizedBox(height: 10),
                    widget.client.isGuest()
                        ? const SizedBox()
                        : GetBuilder<ChatListController>(
                            id: 'chatlist',
                            builder: (ChatListController controller) {
                              return buildJoinedList(context, controller);
                            },
                          ),
                  ],
                ),
              ],
            ),
          ),
        ],
      ),
    );
  }

  Widget buildInvitedItem(BuildContext context, int index) {
    return InviteInfoWidget(
      avatarColor: Colors.white,
      inviter: inviters[random.nextInt(inviters.length)],
      groupName: groups[random.nextInt(groups.length)],
    );
  }

  Widget buildJoinedList(BuildContext context, ChatListController controller) {
    if (controller.initialLoaded) {
      return ImplicitlyAnimatedReorderableList<RoomItem>(
        header: ListView.builder(
          physics: const NeverScrollableScrollPhysics(),
          shrinkWrap: true,
          itemCount: countInvites,
          itemBuilder: buildInvitedItem,
        ),
        items: controller.roomItems,
        areItemsTheSame: (a, b) =>
            a.conversation.getRoomId() == b.conversation.getRoomId(),
        // Remember to update the underlying data when the list has been reordered.
        onReorderFinished: (item, from, to, newItems) =>
            controller.moveItem(from, to),
        itemBuilder: (context, itemAnimation, item, index) => Reorderable(
          key: UniqueKey(),
          builder: (context, dragAnimation, inDrag) {
            final t = dragAnimation.value;
            final elevation = lerpDouble(0, 8, t);
            final color =
                Color.lerp(Colors.white, Colors.white.withOpacity(0.8), t);
            return SizeFadeTransition(
              sizeFraction: 0.7,
              curve: Curves.easeInOut,
              animation: itemAnimation,
              child: Material(
                color: color,
                elevation: elevation ?? 0.0,
                type: MaterialType.transparency,
                child: ChatListItem(
                  room: item.conversation,
<<<<<<< HEAD
=======
                  userId: userId,
>>>>>>> d30cac8c
                  latestMessage: item.latestMessage,
                  client: widget.client,
                ),
              ),
            );
          },
        ),
        removeItemBuilder: (context, animation, item) => Reorderable(
          key: UniqueKey(),
          builder: (context, animation, inDrag) {
            return FadeTransition(
              opacity: animation,
              child: ChatListItem(
                room: item.conversation,
<<<<<<< HEAD
=======
                userId: userId,
>>>>>>> d30cac8c
                latestMessage: item.latestMessage,
                client: widget.client,
              ),
            );
          },
        ),
        updateItemBuilder: (context, itemAnimation, item) => Reorderable(
          key: UniqueKey(),
          builder: (context, dragAnimation, inDrag) {
            final t = dragAnimation.value;
            final elevation = lerpDouble(0, 8, t);
            final color =
                Color.lerp(Colors.white, Colors.white.withOpacity(0.8), t);
            return SizeFadeTransition(
              sizeFraction: 0.7,
              curve: Curves.easeInOut,
              animation: itemAnimation,
              child: Material(
                color: color,
                elevation: elevation ?? 0.0,
                type: MaterialType.transparency,
                child: ChatListItem(
                  room: item.conversation,
<<<<<<< HEAD
=======
                  userId: userId,
>>>>>>> d30cac8c
                  latestMessage: item.latestMessage,
                  client: widget.client,
                ),
              ),
            );
          },
        ),
        scrollDirection: Axis.vertical,
        shrinkWrap: true,
      );
    } else {
      return Center(
        child: Container(
          height: MediaQuery.of(context).size.height,
          width: MediaQuery.of(context).size.width,
          color: AppCommonTheme.backgroundColor,
          child: Text(
            AppLocalizations.of(context)!.loadingConvo,
            style: ChatTheme01.emptyMsgTitle,
          ),
        ),
      );
    }
  }
}<|MERGE_RESOLUTION|>--- conflicted
+++ resolved
@@ -37,18 +37,11 @@
     super.initState();
     //setting random invites
     countInvites = random.nextInt(5) + 1;
-<<<<<<< HEAD
-=======
-    setState(() => userId = widget.client.userId().toString());
->>>>>>> d30cac8c
     Get.put(ChatListController(client: widget.client));
-    widget.client.userId().then((UserId uid) {
-      String userId = uid.toString();
-      Get.put(ChatRoomController(client: widget.client, userId: userId));
-    });
-  }
-
-<<<<<<< HEAD
+    userId = widget.client.userId().toString();
+    Get.put(ChatRoomController(client: widget.client, userId: userId));
+  }
+
   @override
   void dispose() {
     Get.delete<ChatRoomController>();
@@ -56,8 +49,6 @@
     super.dispose();
   }
 
-=======
->>>>>>> d30cac8c
   @override
   Widget build(BuildContext context) {
     return Scaffold(
@@ -173,12 +164,8 @@
                 type: MaterialType.transparency,
                 child: ChatListItem(
                   room: item.conversation,
-<<<<<<< HEAD
-=======
                   userId: userId,
->>>>>>> d30cac8c
                   latestMessage: item.latestMessage,
-                  client: widget.client,
                 ),
               ),
             );
@@ -191,12 +178,8 @@
               opacity: animation,
               child: ChatListItem(
                 room: item.conversation,
-<<<<<<< HEAD
-=======
                 userId: userId,
->>>>>>> d30cac8c
                 latestMessage: item.latestMessage,
-                client: widget.client,
               ),
             );
           },
@@ -218,12 +201,8 @@
                 type: MaterialType.transparency,
                 child: ChatListItem(
                   room: item.conversation,
-<<<<<<< HEAD
-=======
                   userId: userId,
->>>>>>> d30cac8c
                   latestMessage: item.latestMessage,
-                  client: widget.client,
                 ),
               ),
             );
