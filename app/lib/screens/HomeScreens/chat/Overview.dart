import 'dart:math';
import 'dart:ui';

import 'package:effektio/common/store/MockData.dart';
import 'package:effektio/common/store/themes/SeperatedThemes.dart';
import 'package:effektio/controllers/chat_list_controller.dart';
import 'package:effektio/controllers/chat_room_controller.dart';
import 'package:effektio/widgets/ChatListItem.dart';
import 'package:effektio/widgets/InviteInfoWidget.dart';
import 'package:effektio_flutter_sdk/effektio_flutter_sdk_ffi.dart' show Client;
import 'package:flutter/material.dart';
import 'package:flutter_gen/gen_l10n/app_localizations.dart';
import 'package:flutter_svg/flutter_svg.dart';
import 'package:get/get.dart';
import 'package:implicitly_animated_reorderable_list/implicitly_animated_reorderable_list.dart';
import 'package:implicitly_animated_reorderable_list/transitions.dart';
import 'package:themed/themed.dart';

class ChatOverview extends StatefulWidget {
  final Client client;

  const ChatOverview({Key? key, required this.client}) : super(key: key);

  @override
  State<ChatOverview> createState() => _ChatOverviewState();
}

class _ChatOverviewState extends State<ChatOverview> {
<<<<<<< HEAD
  late int countInvites;
  Random random = Random();
=======
  late int _countInvites;
  final Random _random = Random();
>>>>>>> 690d6b48

  @override
  void initState() {
    super.initState();
    //setting random invites
<<<<<<< HEAD
    countInvites = random.nextInt(5) + 1;
=======
    _countInvites = _random.nextInt(5) + 1;
    Get.put(ChatListController(client: widget.client));
    String userId = widget.client.userId().toString();
    Get.put(ChatRoomController(client: widget.client, userId: userId));
>>>>>>> 690d6b48
  }

  @override
  Widget build(BuildContext context) {
    return Scaffold(
      body: CustomScrollView(
        physics: const BouncingScrollPhysics(),
        slivers: [
          SliverAppBar(
            leading: TextButton(
              onPressed: () {},
              child: Container(
                margin: const EdgeInsets.only(right: 15),
                child: Text(
                  AppLocalizations.of(context)!.select,
                  style:
                      ChatTheme01.chatTitleStyle + AppCommonTheme.primaryColor,
                ),
              ),
            ),
            leadingWidth: 100,
            actions: [
              IconButton(
                onPressed: () {},
                padding: const EdgeInsets.only(right: 10),
                icon: SvgPicture.asset(
                  'assets/images/edit.svg',
                  color: AppCommonTheme.svgIconColor,
                  width: 20,
                  height: 20,
                ),
              ),
            ],
          ),
          SliverToBoxAdapter(
            child: Column(
              crossAxisAlignment: CrossAxisAlignment.start,
              children: <Widget>[
                Container(
                  margin: const EdgeInsets.only(left: 18),
                  child: Text(
                    AppLocalizations.of(context)!.chat,
                    style: AppCommonTheme.appBarTitleStyle,
                  ),
                ),
                const SizedBox(height: 10),
                Column(
                  mainAxisSize: MainAxisSize.min,
                  children: [
                    Container(
                      alignment: Alignment.topLeft,
                      padding: const EdgeInsets.only(left: 18),
                      child: Text(
                        AppLocalizations.of(context)!.invites,
                        style: AppCommonTheme.appBarTitleStyle
                            .copyWith(fontSize: 16),
                      ),
                    ),
                    const SizedBox(height: 10),
                    widget.client.isGuest()
                        ? const SizedBox()
                        : GetBuilder<ChatListController>(
                            id: 'chatlist',
                            builder: (ChatListController controller) {
                              return _buildJoinedList(context, controller);
                            },
                          ),
                  ],
                ),
              ],
            ),
          ),
        ],
      ),
    );
  }

  Widget _buildInvitedItem(BuildContext context, int index) {
    return InviteInfoWidget(
      avatarColor: Colors.white,
      inviter: inviters[_random.nextInt(inviters.length)],
      groupName: groups[_random.nextInt(groups.length)],
    );
  }

<<<<<<< HEAD
  Widget buildJoinedList(BuildContext context, ChatListController controller) {
    if (controller.initialLoaded) {
      return ImplicitlyAnimatedReorderableList<RoomItem>(
        header: ListView.builder(
          physics: const NeverScrollableScrollPhysics(),
          shrinkWrap: true,
          itemCount: countInvites,
          itemBuilder: buildInvitedItem,
        ),
        items: controller.roomItems,
        areItemsTheSame: (a, b) =>
            a.conversation.getRoomId() == b.conversation.getRoomId(),
        // Remember to update the underlying data when the list has been reordered.
        onReorderFinished: (item, from, to, newItems) =>
            controller.moveItem(from, to),
        itemBuilder: (context, itemAnimation, item, index) => Reorderable(
          key: UniqueKey(),
          builder: (context, dragAnimation, inDrag) {
            final t = dragAnimation.value;
            final elevation = lerpDouble(0, 8, t);
            final color =
                Color.lerp(Colors.white, Colors.white.withOpacity(0.8), t);
            return SizeFadeTransition(
              sizeFraction: 0.7,
              curve: Curves.easeInOut,
              animation: itemAnimation,
              child: Material(
                color: color,
                elevation: elevation ?? 0.0,
                type: MaterialType.transparency,
                child: GetBuilder<ChatListController>(
                  id: item.conversation.getRoomId(),
                  builder: (ChatListController controller) {
                    return ChatListItem(
                      key: Key(item.conversation.getRoomId()),
                      room: item.conversation,
                      latestMessage: item.latestMessage,
                      client: widget.client,
                      typingUsers: item.typingUsers,
                    );
                  },
                ),
              ),
            );
          },
        ),
        removeItemBuilder: (context, animation, item) => Reorderable(
          key: UniqueKey(),
          builder: (context, animation, inDrag) {
            return FadeTransition(
              opacity: animation,
              child: GetBuilder<ChatListController>(
                id: item.conversation.getRoomId(),
                builder: (ChatListController controller) {
                  return ChatListItem(
                    key: Key(item.conversation.getRoomId()),
                    room: item.conversation,
                    latestMessage: item.latestMessage,
                    client: widget.client,
                    typingUsers: item.typingUsers,
                  );
                },
              ),
            );
          },
        ),
        updateItemBuilder: (context, itemAnimation, item) => Reorderable(
          key: UniqueKey(),
          builder: (context, dragAnimation, inDrag) {
            final t = dragAnimation.value;
            final elevation = lerpDouble(0, 8, t);
            final color =
                Color.lerp(Colors.white, Colors.white.withOpacity(0.8), t);
            return SizeFadeTransition(
              sizeFraction: 0.7,
              curve: Curves.easeInOut,
              animation: itemAnimation,
              child: Material(
                color: color,
                elevation: elevation ?? 0.0,
                type: MaterialType.transparency,
                child: GetBuilder<ChatListController>(
                  id: item.conversation.getRoomId(),
                  builder: (ChatListController controller) {
                    return ChatListItem(
                      key: Key(item.conversation.getRoomId()),
                      room: item.conversation,
                      latestMessage: item.latestMessage,
                      client: widget.client,
                      typingUsers: item.typingUsers,
                    );
                  },
                ),
              ),
            );
          },
        ),
        scrollDirection: Axis.vertical,
        shrinkWrap: true,
      );
    } else {
=======
  Widget _buildJoinedList(BuildContext context, ChatListController controller) {
    if (!controller.initialLoaded) {
>>>>>>> 690d6b48
      return Center(
        child: Container(
          height: MediaQuery.of(context).size.height,
          width: MediaQuery.of(context).size.width,
          color: AppCommonTheme.backgroundColor,
          child: Text(
            AppLocalizations.of(context)!.loadingConvo,
            style: ChatTheme01.emptyMsgTitle,
          ),
        ),
      );
    }
    return ImplicitlyAnimatedReorderableList<RoomItem>(
      header: ListView.builder(
        physics: const NeverScrollableScrollPhysics(),
        shrinkWrap: true,
        itemCount: _countInvites,
        itemBuilder: _buildInvitedItem,
      ),
      items: controller.roomItems,
      areItemsTheSame: (a, b) =>
          a.conversation.getRoomId() == b.conversation.getRoomId(),
      // Remember to update the underlying data when the list has been reordered.
      onReorderFinished: (item, from, to, newItems) =>
          controller.moveItem(from, to),
      itemBuilder: (context, itemAnimation, item, index) => Reorderable(
        key: UniqueKey(),
        builder: (context, dragAnimation, inDrag) {
          final t = dragAnimation.value;
          final elevation = lerpDouble(0, 8, t);
          final color =
              Color.lerp(Colors.white, Colors.white.withOpacity(0.8), t);
          return SizeFadeTransition(
            sizeFraction: 0.7,
            curve: Curves.easeInOut,
            animation: itemAnimation,
            child: Material(
              color: color,
              elevation: elevation ?? 0.0,
              type: MaterialType.transparency,
              child: ChatListItem(
                room: item.conversation,
                latestMessage: item.latestMessage,
              ),
            ),
          );
        },
      ),
      removeItemBuilder: (context, animation, item) => Reorderable(
        key: UniqueKey(),
        builder: (context, animation, inDrag) {
          return FadeTransition(
            opacity: animation,
            child: ChatListItem(
              room: item.conversation,
              latestMessage: item.latestMessage,
            ),
          );
        },
      ),
      updateItemBuilder: (context, itemAnimation, item) => Reorderable(
        key: UniqueKey(),
        builder: (context, dragAnimation, inDrag) {
          final t = dragAnimation.value;
          final elevation = lerpDouble(0, 8, t);
          final color =
              Color.lerp(Colors.white, Colors.white.withOpacity(0.8), t);
          return SizeFadeTransition(
            sizeFraction: 0.7,
            curve: Curves.easeInOut,
            animation: itemAnimation,
            child: Material(
              color: color,
              elevation: elevation ?? 0.0,
              type: MaterialType.transparency,
              child: ChatListItem(
                room: item.conversation,
                latestMessage: item.latestMessage,
              ),
            ),
          );
        },
      ),
      scrollDirection: Axis.vertical,
      shrinkWrap: true,
    );
  }
}<|MERGE_RESOLUTION|>--- conflicted
+++ resolved
@@ -26,26 +26,14 @@
 }
 
 class _ChatOverviewState extends State<ChatOverview> {
-<<<<<<< HEAD
   late int countInvites;
-  Random random = Random();
-=======
-  late int _countInvites;
-  final Random _random = Random();
->>>>>>> 690d6b48
+  Random _random = Random();
 
   @override
   void initState() {
     super.initState();
     //setting random invites
-<<<<<<< HEAD
-    countInvites = random.nextInt(5) + 1;
-=======
-    _countInvites = _random.nextInt(5) + 1;
-    Get.put(ChatListController(client: widget.client));
-    String userId = widget.client.userId().toString();
-    Get.put(ChatRoomController(client: widget.client, userId: userId));
->>>>>>> 690d6b48
+    countInvites = _random.nextInt(5) + 1;
   }
 
   @override
@@ -131,15 +119,14 @@
     );
   }
 
-<<<<<<< HEAD
-  Widget buildJoinedList(BuildContext context, ChatListController controller) {
+  Widget _buildJoinedList(BuildContext context, ChatListController controller) {
     if (controller.initialLoaded) {
       return ImplicitlyAnimatedReorderableList<RoomItem>(
         header: ListView.builder(
           physics: const NeverScrollableScrollPhysics(),
           shrinkWrap: true,
           itemCount: countInvites,
-          itemBuilder: buildInvitedItem,
+          itemBuilder: _buildInvitedItem,
         ),
         items: controller.roomItems,
         areItemsTheSame: (a, b) =>
@@ -233,10 +220,6 @@
         shrinkWrap: true,
       );
     } else {
-=======
-  Widget _buildJoinedList(BuildContext context, ChatListController controller) {
-    if (!controller.initialLoaded) {
->>>>>>> 690d6b48
       return Center(
         child: Container(
           height: MediaQuery.of(context).size.height,
@@ -249,79 +232,5 @@
         ),
       );
     }
-    return ImplicitlyAnimatedReorderableList<RoomItem>(
-      header: ListView.builder(
-        physics: const NeverScrollableScrollPhysics(),
-        shrinkWrap: true,
-        itemCount: _countInvites,
-        itemBuilder: _buildInvitedItem,
-      ),
-      items: controller.roomItems,
-      areItemsTheSame: (a, b) =>
-          a.conversation.getRoomId() == b.conversation.getRoomId(),
-      // Remember to update the underlying data when the list has been reordered.
-      onReorderFinished: (item, from, to, newItems) =>
-          controller.moveItem(from, to),
-      itemBuilder: (context, itemAnimation, item, index) => Reorderable(
-        key: UniqueKey(),
-        builder: (context, dragAnimation, inDrag) {
-          final t = dragAnimation.value;
-          final elevation = lerpDouble(0, 8, t);
-          final color =
-              Color.lerp(Colors.white, Colors.white.withOpacity(0.8), t);
-          return SizeFadeTransition(
-            sizeFraction: 0.7,
-            curve: Curves.easeInOut,
-            animation: itemAnimation,
-            child: Material(
-              color: color,
-              elevation: elevation ?? 0.0,
-              type: MaterialType.transparency,
-              child: ChatListItem(
-                room: item.conversation,
-                latestMessage: item.latestMessage,
-              ),
-            ),
-          );
-        },
-      ),
-      removeItemBuilder: (context, animation, item) => Reorderable(
-        key: UniqueKey(),
-        builder: (context, animation, inDrag) {
-          return FadeTransition(
-            opacity: animation,
-            child: ChatListItem(
-              room: item.conversation,
-              latestMessage: item.latestMessage,
-            ),
-          );
-        },
-      ),
-      updateItemBuilder: (context, itemAnimation, item) => Reorderable(
-        key: UniqueKey(),
-        builder: (context, dragAnimation, inDrag) {
-          final t = dragAnimation.value;
-          final elevation = lerpDouble(0, 8, t);
-          final color =
-              Color.lerp(Colors.white, Colors.white.withOpacity(0.8), t);
-          return SizeFadeTransition(
-            sizeFraction: 0.7,
-            curve: Curves.easeInOut,
-            animation: itemAnimation,
-            child: Material(
-              color: color,
-              elevation: elevation ?? 0.0,
-              type: MaterialType.transparency,
-              child: ChatListItem(
-                room: item.conversation,
-                latestMessage: item.latestMessage,
-              ),
-            ),
-          );
-        },
-      ),
-      scrollDirection: Axis.vertical,
-      shrinkWrap: true,
-    );
   }
 }