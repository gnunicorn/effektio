--- conflicted
+++ resolved
@@ -28,10 +28,7 @@
 }
 
 class _ChatProfileScreenState extends State<ChatProfileScreen> {
-<<<<<<< HEAD
-=======
   Future<FfiBufferUint8>? avatar;
->>>>>>> 4a3fdbcc
   String? chatName;
   String chatDesc =
       'Lorem ipsum dolor sit amet, consectetur adipiscing elit. Nullam nec aliquam ex. Nam bibendum scelerisque placerat.';
@@ -40,11 +37,6 @@
   void initState() {
     super.initState();
 
-<<<<<<< HEAD
-    widget.room.displayName().then((value) {
-      if (mounted) {
-        setState(() => chatName = value);
-=======
     widget.room.getProfile().then((value) {
       if (mounted) {
         setState(() {
@@ -53,7 +45,6 @@
           }
           chatName = value.getDisplayName();
         });
->>>>>>> 4a3fdbcc
       }
     });
   }
@@ -74,11 +65,7 @@
                   MaterialPageRoute(
                     builder: (context) => EditGroupInfoScreen(
                       room: widget.room,
-<<<<<<< HEAD
-                      name: chatName ?? '',
-=======
                       name: chatName ?? AppLocalizations.of(context)!.noName,
->>>>>>> 4a3fdbcc
                       description: chatDesc,
                     ),
                   ),
@@ -139,7 +126,7 @@
                       displayName: chatName,
                       radius: 20,
                       isGroup: true,
-                      stringName: parseRoomId(widget.room.getRoomId())!,
+                      stringName: simplifyRoomId(widget.room.getRoomId())!,
                     ),
                   ),
                 ),
