[package]
name = "effektio-test"
description = "internal integration tests for effektio"
version = "0.1.0"
edition = "2021"
publish = false

# See more keys and their definitions at https://doc.rust-lang.org/cargo/reference/manifest.html

[dependencies.effektio]
path = "../effektio"
default-features = false
features = ["with-mocks"]

[dependencies]
anyhow = "1"
<<<<<<< HEAD
env_logger = "0.9.0"
futures = "0.3.17"
=======
env_logger = "0.8"
futures = "0.3.17"
log = "0.4"
>>>>>>> c85dd6c1
tempfile = "3.3.0"
tokio = { version = "1", features = ["rt-multi-thread", "macros"] }<|MERGE_RESOLUTION|>--- conflicted
+++ resolved
@@ -14,13 +14,8 @@
 
 [dependencies]
 anyhow = "1"
-<<<<<<< HEAD
-env_logger = "0.9.0"
-futures = "0.3.17"
-=======
 env_logger = "0.8"
 futures = "0.3.17"
 log = "0.4"
->>>>>>> c85dd6c1
 tempfile = "3.3.0"
 tokio = { version = "1", features = ["rt-multi-thread", "macros"] }