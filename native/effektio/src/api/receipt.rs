--- conflicted
+++ resolved
@@ -111,13 +111,7 @@
         let me = self.clone();
         client.add_event_handler_context(me);
         let handle = client.add_event_handler(
-<<<<<<< HEAD
-            |ev: SyncEphemeralRoomEvent<ReceiptEventContent>,
-             room: MatrixRoom,
-             Ctx(me): Ctx<ReceiptController>| async move {
-=======
             |ev: SyncReceiptEvent, room: MatrixRoom, Ctx(me): Ctx<ReceiptController>| async move {
->>>>>>> b13ed0c7
                 me.clone().process_ephemeral_event(ev, &room);
             },
         );
