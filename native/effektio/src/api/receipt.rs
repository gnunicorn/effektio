use futures::{
    channel::mpsc::{channel, Receiver, Sender},
    StreamExt,
};
use log::{info, warn};
use matrix_sdk::{
    event_handler::Ctx,
    room::Room as MatrixRoom,
    ruma::{
        events::{
            receipt::{ReceiptEventContent, ReceiptType},
            SyncEphemeralRoomEvent,
        },
        MilliSecondsSinceUnixEpoch, OwnedEventId, OwnedRoomId, OwnedUserId,
    },
    Client as MatrixClient,
};
use parking_lot::Mutex;
use std::sync::Arc;

use super::client::Client;

#[derive(Clone, Debug)]
pub struct ReceiptRecord {
    event_id: OwnedEventId,
    seen_by: OwnedUserId,
    ts: Option<MilliSecondsSinceUnixEpoch>,
}

impl ReceiptRecord {
    pub(crate) fn new(
        event_id: OwnedEventId,
        seen_by: OwnedUserId,
        ts: Option<MilliSecondsSinceUnixEpoch>,
    ) -> Self {
        ReceiptRecord {
            event_id,
            seen_by,
            ts,
        }
    }

    pub fn event_id(&self) -> String {
        self.event_id.to_string()
    }

    pub fn seen_by(&self) -> String {
        self.seen_by.to_string()
    }

    pub fn ts(&self) -> Option<u64> {
        self.ts.map(|x| x.as_secs().into())
    }
}

#[derive(Clone, Debug)]
pub struct ReceiptEvent {
    room_id: OwnedRoomId,
    receipt_records: Vec<ReceiptRecord>,
}

impl ReceiptEvent {
    pub(crate) fn new(room_id: OwnedRoomId) -> Self {
        Self {
            room_id,
            receipt_records: vec![],
        }
    }

    pub fn room_id(&self) -> String {
        self.room_id.to_string()
<<<<<<< HEAD
=======
    }

    pub fn is_empty(&self) -> bool {
        self.receipt_records.is_empty()
>>>>>>> a3f494fb
    }

    pub(crate) fn add_receipt_record(
        &mut self,
        event_id: &OwnedEventId,
        seen_by: &OwnedUserId,
        ts: Option<MilliSecondsSinceUnixEpoch>,
    ) {
        let record = ReceiptRecord::new(event_id.clone(), seen_by.clone(), ts);
        self.receipt_records.push(record);
    }

    pub fn receipt_records(&self) -> Vec<ReceiptRecord> {
        self.receipt_records.clone()
    }
}

#[derive(Clone)]
pub(crate) struct ReceiptController {
    event_tx: Sender<ReceiptEvent>,
    event_rx: Arc<Mutex<Option<Receiver<ReceiptEvent>>>>,
}

impl ReceiptController {
    pub fn new() -> Self {
        let (tx, rx) = channel::<ReceiptEvent>(10); // dropping after more than 10 items queued
        ReceiptController {
            event_tx: tx,
            event_rx: Arc::new(Mutex::new(Some(rx))),
        }
    }

    pub fn setup(&self, client: &MatrixClient) {
        let me = self.clone();
        client.add_event_handler_context(me);
        client.add_event_handler(
            |ev: SyncEphemeralRoomEvent<ReceiptEventContent>,
             room: MatrixRoom,
             Ctx(me): Ctx<ReceiptController>| async move {
                me.clone().process_ephemeral_event(ev, &room);
            },
        );
    }

    fn process_ephemeral_event(
        &mut self,
        ev: SyncEphemeralRoomEvent<ReceiptEventContent>,
        room: &MatrixRoom,
    ) {
        info!("receipt: {:?}", ev.content);
        let room_id = room.room_id();
        let mut msg = ReceiptEvent::new(room_id.to_owned());
        for (event_id, event_info) in ev.content.iter() {
            info!("receipt iter: {:?}", event_id);
            if event_info.contains_key(&ReceiptType::Read) {
<<<<<<< HEAD
                for (seen_by, receipt) in event_info[&ReceiptType::Read].iter() {
                    info!("user receipt: {:?}", receipt);
                    msg.add_receipt_record(event_id, seen_by, receipt.ts);
=======
                for (user_id, receipt) in event_info[&ReceiptType::Read].iter() {
                    info!("user receipt: {:?}", receipt);
                    msg.add_receipt_record(event_id.clone(), user_id.clone(), receipt.ts);
>>>>>>> a3f494fb
                }
            }
        }
        if !msg.is_empty() {
            if let Err(e) = self.event_tx.try_send(msg) {
                log::warn!("Dropping ephemeral event for {}: {}", room_id, e);
            }
        }
    }
}

impl Client {
    pub fn receipt_event_rx(&self) -> Option<Receiver<ReceiptEvent>> {
        self.receipt_controller.event_rx.lock().take()
    }
}<|MERGE_RESOLUTION|>--- conflicted
+++ resolved
@@ -69,13 +69,10 @@
 
     pub fn room_id(&self) -> String {
         self.room_id.to_string()
-<<<<<<< HEAD
-=======
     }
 
     pub fn is_empty(&self) -> bool {
         self.receipt_records.is_empty()
->>>>>>> a3f494fb
     }
 
     pub(crate) fn add_receipt_record(
@@ -131,15 +128,9 @@
         for (event_id, event_info) in ev.content.iter() {
             info!("receipt iter: {:?}", event_id);
             if event_info.contains_key(&ReceiptType::Read) {
-<<<<<<< HEAD
                 for (seen_by, receipt) in event_info[&ReceiptType::Read].iter() {
                     info!("user receipt: {:?}", receipt);
                     msg.add_receipt_record(event_id, seen_by, receipt.ts);
-=======
-                for (user_id, receipt) in event_info[&ReceiptType::Read].iter() {
-                    info!("user receipt: {:?}", receipt);
-                    msg.add_receipt_record(event_id.clone(), user_id.clone(), receipt.ts);
->>>>>>> a3f494fb
                 }
             }
         }
