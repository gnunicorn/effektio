--- conflicted
+++ resolved
@@ -1,16 +1,12 @@
 use super::{api, Account, Conversation, Group, Room, UserId, RUNTIME};
 use anyhow::{bail, Context, Result};
 use derive_builder::Builder;
-<<<<<<< HEAD
 use effektio_core::{
     mocks::{gen_mock_faqs, gen_mock_news},
     models::{Faq, News},
     ruma::api::client::account::register,
     RestoreToken,
 };
-=======
-use effektio_core::RestoreToken;
->>>>>>> 27e24def
 use futures::{stream, Stream, StreamExt};
 use lazy_static::lazy_static;
 pub use matrix_sdk::ruma::{self, DeviceId, MxcUri, RoomId, ServerName};
