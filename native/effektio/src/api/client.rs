--- conflicted
+++ resolved
@@ -25,18 +25,12 @@
     ruma::{
         device_id,
         events::{
-<<<<<<< HEAD
             receipt::ReceiptEventContent,
             room::message::{MessageType, OriginalSyncRoomMessageEvent, TextMessageEventContent},
             typing::TypingEventContent, AnyStrippedStateEvent, SyncEphemeralRoomEvent,
         },
         serde::Raw,
         OwnedUserId, RoomId, UserId,
-=======
-            receipt::ReceiptEventContent, typing::TypingEventContent, SyncEphemeralRoomEvent,
-        },
-        OwnedUserId, RoomId,
->>>>>>> 78cb147c
     },
     Client as MatrixClient, LoopCtrl,
 };
@@ -65,7 +59,6 @@
     sender: Option<String>,
 }
 
-<<<<<<< HEAD
 impl Invitation {
     pub fn get_event_id(&self) -> Option<String> {
         self.event_id.clone()
@@ -100,12 +93,11 @@
     pub should_stop_syncing: bool,
 }
 
-=======
->>>>>>> 78cb147c
 #[derive(Clone)]
 pub struct Client {
     pub(crate) client: MatrixClient,
     pub(crate) state: Arc<RwLock<ClientState>>,
+    pub(crate) invitations: Arc<RwLock<Vec<Invitation>>>,
     pub(crate) session_verification_controller:
         Arc<MatrixRwLock<Option<SessionVerificationController>>>,
     pub(crate) device_lists_controller: Arc<MatrixRwLock<Option<DeviceListsController>>>,
@@ -113,10 +105,6 @@
         Arc<MatrixRwLock<Option<TypingNotificationController>>>,
     pub(crate) receipt_notification_controller:
         Arc<MatrixRwLock<Option<ReceiptNotificationController>>>,
-<<<<<<< HEAD
-    invitations: Arc<RwLock<Vec<Invitation>>>,
-=======
->>>>>>> 78cb147c
 }
 
 impl std::ops::Deref for Client {
@@ -186,7 +174,6 @@
 
     pub fn get_first_synced_rx(&self) -> Option<SignalStream<SignalReceiver<bool>>> {
         self.first_synced_rx.lock().take().map(|t| t.to_stream())
-<<<<<<< HEAD
     }
 }
 
@@ -219,8 +206,6 @@
             }
         }
         _ => {}
-=======
->>>>>>> 78cb147c
     }
 }
 
@@ -229,10 +214,7 @@
         Client {
             client,
             state: Arc::new(RwLock::new(state)),
-<<<<<<< HEAD
             invitations: Arc::new(RwLock::new(vec![])),
-=======
->>>>>>> 78cb147c
             session_verification_controller: Arc::new(MatrixRwLock::new(None)),
             device_lists_controller: Arc::new(MatrixRwLock::new(None)),
             typing_notification_controller: Arc::new(MatrixRwLock::new(None)),
@@ -243,10 +225,7 @@
     pub fn start_sync(&self) -> SyncState {
         let client = self.client.clone();
         let state = self.state.clone();
-<<<<<<< HEAD
         let invitations = self.invitations.clone();
-=======
->>>>>>> 78cb147c
         let session_verification_controller = self.session_verification_controller.clone();
         let device_lists_controller = self.device_lists_controller.clone();
 
@@ -259,7 +238,6 @@
         RUNTIME.spawn(async move {
             let client = client.clone();
             let state = state.clone();
-<<<<<<< HEAD
             let invitations = invitations.clone();
             let session_verification_controller = session_verification_controller.clone();
             let device_lists_controller = device_lists_controller.clone();
@@ -282,20 +260,12 @@
             }
 
             // fetch the events that received when offline
-=======
-            let session_verification_controller = session_verification_controller.clone();
-            let device_lists_controller = device_lists_controller.clone();
-
->>>>>>> 78cb147c
             client
                 .clone()
                 .sync_with_callback(SyncSettings::new(), |response| {
                     let client = client.clone();
                     let state = state.clone();
-<<<<<<< HEAD
                     let invitations = invitations.clone();
-=======
->>>>>>> 78cb147c
                     let session_verification_controller = session_verification_controller.clone();
                     let device_lists_controller = device_lists_controller.clone();
                     let first_synced_arc = first_synced_arc.clone();
@@ -303,10 +273,7 @@
 
                     async move {
                         let state = state.clone();
-<<<<<<< HEAD
                         let invitations = invitations.clone();
-=======
->>>>>>> 78cb147c
                         let initial = initial_arc.clone();
 
                         if let Some(dlc) = &*device_lists_controller.read().await {
@@ -459,7 +426,6 @@
         self.account().await?.avatar().await
     }
 
-<<<<<<< HEAD
     pub fn pending_invitations(&self) -> Vec<Invitation> {
         self.invitations.read().clone()
     }
@@ -476,19 +442,6 @@
                     .expect("client should get device")
                     .unwrap();
                 Ok(dev.verified())
-=======
-    pub async fn verified_device(&self, dev_id: String) -> Result<bool> {
-        let c = self.client.clone();
-        RUNTIME
-            .spawn(async move {
-                let user_id = c.user_id().expect("guest user cannot request verification");
-                let dev = c
-                    .encryption()
-                    .get_device(user_id, device_id!(dev_id.as_str()))
-                    .await
-                    .expect("client should get device")
-                    .unwrap();
-                Ok(dev.verified())
             })
             .await?
     }
@@ -508,28 +461,10 @@
                 let svc = SessionVerificationController::new();
                 *session_verification_controller.write().await = Some(svc.clone());
                 Ok(svc)
->>>>>>> 78cb147c
-            })
-            .await?
-    }
-
-<<<<<<< HEAD
-    pub async fn get_session_verification_controller(
-        &self,
-    ) -> Result<SessionVerificationController> {
-        // if not exists, create new controller and return it.
-        // thus Result is necessary but Option is not necessary.
-        let c = self.client.clone();
-        let session_verification_controller = self.session_verification_controller.clone();
-        RUNTIME
-            .spawn(async move {
-                if let Some(svc) = &*session_verification_controller.read().await {
-                    return Ok(svc.clone());
-                }
-                let svc = SessionVerificationController::new();
-                *session_verification_controller.write().await = Some(svc.clone());
-                Ok(svc)
-=======
+            })
+            .await?
+    }
+
     pub async fn get_device_lists_controller(&self) -> Result<DeviceListsController> {
         // if not exists, create new controller and return it.
         // thus Result is necessary but Option is not necessary.
@@ -570,52 +505,6 @@
                     .await;
                 *typing_notification_controller.write().await = Some(tnc.clone());
                 Ok(tnc)
->>>>>>> 78cb147c
-            })
-            .await?
-    }
-
-<<<<<<< HEAD
-    pub async fn get_device_lists_controller(&self) -> Result<DeviceListsController> {
-        // if not exists, create new controller and return it.
-        // thus Result is necessary but Option is not necessary.
-        let c = self.client.clone();
-        let device_lists_controller = self.device_lists_controller.clone();
-        RUNTIME
-            .spawn(async move {
-                if let Some(dlc) = &*device_lists_controller.read().await {
-                    return Ok(dlc.clone());
-                }
-                let dlc = DeviceListsController::new();
-                *device_lists_controller.write().await = Some(dlc.clone());
-                Ok(dlc)
-            })
-            .await?
-    }
-
-    pub async fn get_typing_notification_controller(&self) -> Result<TypingNotificationController> {
-        // if not exists, create new controller and return it.
-        // thus Result is necessary but Option is not necessary.
-        let client = self.client.clone();
-        let typing_notification_controller = self.typing_notification_controller.clone();
-        RUNTIME
-            .spawn(async move {
-                if let Some(tnc) = &*typing_notification_controller.read().await {
-                    return Ok(tnc.clone());
-                }
-                let tnc = TypingNotificationController::new();
-                client
-                    .register_event_handler_context(tnc.clone())
-                    .register_event_handler(
-                        |ev: SyncEphemeralRoomEvent<TypingEventContent>,
-                         room: MatrixRoom,
-                         Ctx(tnc): Ctx<TypingNotificationController>| async move {
-                            tnc.process_ephemeral_event(ev, &room);
-                        },
-                    )
-                    .await;
-                *typing_notification_controller.write().await = Some(tnc.clone());
-                Ok(tnc)
             })
             .await?
     }
@@ -632,20 +521,6 @@
                 if let Some(rnc) = &*receipt_notification_controller.read().await {
                     return Ok(rnc.clone());
                 }
-=======
-    pub async fn get_receipt_notification_controller(
-        &self,
-    ) -> Result<ReceiptNotificationController> {
-        // if not exists, create new controller and return it.
-        // thus Result is necessary but Option is not necessary.
-        let client = self.client.clone();
-        let receipt_notification_controller = self.receipt_notification_controller.clone();
-        RUNTIME
-            .spawn(async move {
-                if let Some(rnc) = &*receipt_notification_controller.read().await {
-                    return Ok(rnc.clone());
-                }
->>>>>>> 78cb147c
                 let rnc = ReceiptNotificationController::new();
                 client
                     .register_event_handler_context(rnc.clone())
