--- conflicted
+++ resolved
@@ -312,15 +312,6 @@
 
     pub async fn logout(&mut self) -> Result<bool> {
         (*self.state).write().should_stop_syncing = true;
-<<<<<<< HEAD
-=======
-        self.invitation_controller
-            .remove_event_handler(&self.client);
-        self.typing_controller.remove_event_handler(&self.client);
-        self.receipt_controller.remove_event_handler(&self.client);
-        self.conversation_controller
-            .remove_event_handler(&self.client);
->>>>>>> b13ed0c7
         let c = self.client.clone();
 
         self.invitation_controller.remove_event_handler(&c);
