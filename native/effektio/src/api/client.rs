use anyhow::{bail, Context, Result};
use derive_builder::Builder;
use effektio_core::{
    models::Faq,
    statics::{PURPOSE_FIELD, PURPOSE_FIELD_DEV, PURPOSE_TEAM_VALUE},
    RestoreToken,
};

#[cfg(feature = "with-mocks")]
use effektio_core::mocks::gen_mock_faqs;
<<<<<<< HEAD

use futures::{stream, StreamExt};
use futures_signals::signal::{channel, Receiver, SignalExt, SignalStream};
=======
use futures::{stream, StreamExt};
use futures_signals::signal::{channel, Receiver, SignalExt, SignalStream};
use log::info;
>>>>>>> 487dcf94
use matrix_sdk::{
    config::SyncSettings,
    event_handler::Ctx,
    locks::RwLock as MatrixRwLock,
    room::Room as MatrixRoom,
    ruma::{
        device_id,
        events::{
            receipt::ReceiptEventContent, typing::TypingEventContent, SyncEphemeralRoomEvent,
        },
        OwnedUserId, RoomId,
    },
    Client as MatrixClient, LoopCtrl,
};
use parking_lot::{Mutex, RwLock};
use std::sync::{
    atomic::{AtomicBool, Ordering},
    Arc,
};

use super::{
<<<<<<< HEAD
    api::FfiBuffer, Account, Conversation, DeviceListsController, Group, MembershipController,
    ReceiptNotificationController, Room, SessionVerificationController,
    TypingNotificationController, RUNTIME,
=======
    account::Account,
    api::FfiBuffer,
    conversation::{Conversation, ConversationController},
    device_lists::DeviceListsController,
    group::Group,
    receipt_notification::ReceiptNotificationController,
    room::Room,
    session_verification::SessionVerificationController,
    typing_notification::TypingNotificationController,
    RUNTIME,
>>>>>>> 487dcf94
};

#[derive(Default, Builder, Debug)]
pub struct ClientState {
    #[builder(default)]
    pub is_guest: bool,
    #[builder(default)]
    pub has_first_synced: bool,
    #[builder(default)]
    pub is_syncing: bool,
    #[builder(default)]
    pub should_stop_syncing: bool,
}

#[derive(Clone)]
pub struct Client {
    pub(crate) client: MatrixClient,
    pub(crate) state: Arc<RwLock<ClientState>>,
    pub(crate) membership_controller: MembershipController,
    pub(crate) session_verification_controller:
        Arc<MatrixRwLock<Option<SessionVerificationController>>>,
    pub(crate) device_lists_controller: Arc<MatrixRwLock<Option<DeviceListsController>>>,
    pub(crate) typing_notification_controller:
        Arc<MatrixRwLock<Option<TypingNotificationController>>>,
    pub(crate) receipt_notification_controller:
        Arc<MatrixRwLock<Option<ReceiptNotificationController>>>,
    pub(crate) conversation_controller: ConversationController,
}

impl std::ops::Deref for Client {
    type Target = MatrixClient;
    fn deref(&self) -> &MatrixClient {
        &self.client
    }
}

pub(crate) async fn devide_groups_from_common(
    client: MatrixClient,
) -> (Vec<Group>, Vec<Conversation>) {
    let (groups, convos, _) = stream::iter(client.clone().rooms().into_iter())
        .fold(
            (Vec::new(), Vec::new(), client),
            async move |(mut groups, mut conversations, client), room| {
                let r = Room {
                    room: room.clone(),
                    client: client.clone(),
                };
                if r.is_effektio_group().await {
                    groups.push(Group { inner: r });
                } else {
                    conversations.push(Conversation::new(r));
                }

                (groups, conversations, client)
            },
        )
        .await;
    (groups, convos)
}

#[derive(Clone)]
pub struct SyncState {
    first_synced_rx: Arc<Mutex<Option<Receiver<bool>>>>,
}

impl SyncState {
    pub fn new(first_synced_rx: Receiver<bool>) -> Self {
        let first_synced_rx = Arc::new(Mutex::new(Some(first_synced_rx)));
        Self { first_synced_rx }
    }

    pub fn get_first_synced_rx(&self) -> Option<SignalStream<Receiver<bool>>> {
        self.first_synced_rx.lock().take().map(|t| t.to_stream())
    }
}

impl Client {
    pub fn new(client: MatrixClient, state: ClientState) -> Self {
        Client {
            client,
            state: Arc::new(RwLock::new(state)),
            membership_controller: MembershipController::new(),
            session_verification_controller: Arc::new(MatrixRwLock::new(None)),
            device_lists_controller: Arc::new(MatrixRwLock::new(None)),
            typing_notification_controller: Arc::new(MatrixRwLock::new(None)),
            receipt_notification_controller: Arc::new(MatrixRwLock::new(None)),
            conversation_controller: ConversationController::new(),
        }
    }

    pub fn start_sync(&self) -> SyncState {
        let client = self.client.clone();
        let state = self.state.clone();
        let mut membership_controller = self.membership_controller.clone();
        let session_verification_controller = self.session_verification_controller.clone();
        let device_lists_controller = self.device_lists_controller.clone();
        let conversation_controller = self.conversation_controller.clone();

        let (first_synced_tx, first_synced_rx) = channel(false);
        let first_synced_arc = Arc::new(first_synced_tx);

        let initial_arc = Arc::new(AtomicBool::from(true));
        let sync_state = SyncState::new(first_synced_rx);

        RUNTIME.spawn(async move {
            let client = client.clone();
            let state = state.clone();
            let session_verification_controller = session_verification_controller.clone();
            let device_lists_controller = device_lists_controller.clone();
<<<<<<< HEAD
            let user_id = client.user_id().expect("No User ID found");

            let mut membership_controller = membership_controller.clone();
            membership_controller.setup(&client).await;
=======
            conversation_controller.setup(&client).await;
>>>>>>> 487dcf94

            // fetch the events that received when offline
            client
                .clone()
                .sync_with_callback(SyncSettings::new(), |response| {
                    let client = client.clone();
                    let state = state.clone();
                    let session_verification_controller = session_verification_controller.clone();
                    let device_lists_controller = device_lists_controller.clone();
                    let first_synced_arc = first_synced_arc.clone();
                    let initial_arc = initial_arc.clone();

                    async move {
                        let state = state.clone();
                        let initial = initial_arc.clone();

                        if let Some(dlc) = &*device_lists_controller.read().await {
                            dlc.process_events(&client, response.device_lists);
                        }

                        if !initial.load(Ordering::SeqCst) {
                            if let Some(svc) = &*session_verification_controller.read().await {
                                svc.process_sync_messages(&client, &response.rooms);
                            }
                        }

                        initial.store(false, Ordering::SeqCst);

                        let _ = first_synced_arc.send(true);
                        if !(*state).read().has_first_synced {
                            (*state).write().has_first_synced = true;
                        }
                        if (*state).read().should_stop_syncing {
                            (*state).write().is_syncing = false;
                            return LoopCtrl::Break;
                        } else if !(*state).read().is_syncing {
                            (*state).write().is_syncing = true;
                        }

                        if let Some(svc) = &*session_verification_controller.read().await {
                            svc.process_to_device_messages(&client, response.to_device);
                        }
                        // the lock is unlocked here when `s` goes out of scope.
                        LoopCtrl::Continue
                    }
                })
                .await;
        });
        sync_state
    }

    /// Indication whether we've received a first sync response since
    /// establishing the client (in memory)
    pub fn has_first_synced(&self) -> bool {
        self.state.read().has_first_synced
    }

    /// Indication whether we are currently syncing
    pub fn is_syncing(&self) -> bool {
        self.state.read().is_syncing
    }

    /// Is this a guest account?
    pub fn is_guest(&self) -> bool {
        self.state.read().is_guest
    }

    pub async fn restore_token(&self) -> Result<String> {
        let session = self.client.session().context("Missing session")?.clone();
        let homeurl = self.client.homeserver().await;
        Ok(serde_json::to_string(&RestoreToken {
            session,
            homeurl,
            is_guest: self.state.read().is_guest,
        })?)
    }

    pub async fn conversations(&self) -> Result<Vec<Conversation>> {
        let c = self.client.clone();
        RUNTIME
            .spawn(async move {
                let (_, conversations) = devide_groups_from_common(c).await;
                Ok(conversations)
            })
            .await?
    }

    #[cfg(feature = "with-mocks")]
    pub async fn faqs(&self) -> Result<Vec<Faq>> {
        Ok(gen_mock_faqs())
    }

    // pub async fn get_mxcuri_media(&self, uri: String) -> Result<Vec<u8>> {
    //     let l = self.client.clone();
    //     RUNTIME.spawn(async move {
    //         let user_id = l.user_id().await.expect("No User ID found");
    //         Ok(user_id.as_str().to_string())
    //     }).await?
    // }

    pub async fn user_id(&self) -> Result<OwnedUserId> {
        let l = self.client.clone();
        RUNTIME
            .spawn(async move {
                let user_id = l.user_id().context("No User ID found")?.to_owned();
                Ok(user_id)
            })
            .await?
    }

    pub async fn room(&self, room_name: String) -> Result<Room> {
        let room_id = RoomId::parse(room_name)?;
        let l = self.client.clone();
        RUNTIME
            .spawn(async move {
                if let Some(room) = l.get_room(&room_id) {
                    return Ok(Room {
                        room,
                        client: l.clone(),
                    });
                }
                bail!("Room not found")
            })
            .await?
    }

    pub async fn account(&self) -> Result<Account> {
        let user_id = self.client.user_id().unwrap();
        Ok(Account::new(self.client.account(), user_id.to_string()))
    }

    pub async fn display_name(&self) -> Result<String> {
        let l = self.client.clone();
        RUNTIME
            .spawn(async move {
                let display_name = l
                    .account()
                    .get_display_name()
                    .await?
                    .context("No User ID found")?;
                Ok(display_name.as_str().to_string())
            })
            .await?
    }

    pub async fn device_id(&self) -> Result<String> {
        let l = self.client.clone();
        RUNTIME
            .spawn(async move {
                let device_id = l.device_id().context("No Device ID found")?;
                Ok(device_id.as_str().to_string())
            })
            .await?
    }

    pub async fn avatar(&self) -> Result<FfiBuffer<u8>> {
        self.account().await?.avatar().await
    }

    pub async fn verified_device(&self, dev_id: String) -> Result<bool> {
        let c = self.client.clone();
        RUNTIME
            .spawn(async move {
                let user_id = c.user_id().expect("guest user cannot request verification");
                let dev = c
                    .encryption()
                    .get_device(user_id, device_id!(dev_id.as_str()))
                    .await
                    .expect("client should get device")
                    .unwrap();
                Ok(dev.verified())
            })
            .await?
    }

    pub async fn get_session_verification_controller(
        &self,
    ) -> Result<SessionVerificationController> {
        // if not exists, create new controller and return it.
        // thus Result is necessary but Option is not necessary.
        let c = self.client.clone();
        let session_verification_controller = self.session_verification_controller.clone();
        RUNTIME
            .spawn(async move {
                if let Some(svc) = &*session_verification_controller.read().await {
                    return Ok(svc.clone());
                }
                let svc = SessionVerificationController::new();
                *session_verification_controller.write().await = Some(svc.clone());
                Ok(svc)
            })
            .await?
    }

    pub async fn get_device_lists_controller(&self) -> Result<DeviceListsController> {
        // if not exists, create new controller and return it.
        // thus Result is necessary but Option is not necessary.
        let c = self.client.clone();
        let device_lists_controller = self.device_lists_controller.clone();
        RUNTIME
            .spawn(async move {
                if let Some(dlc) = &*device_lists_controller.read().await {
                    return Ok(dlc.clone());
                }
                let dlc = DeviceListsController::new();
                *device_lists_controller.write().await = Some(dlc.clone());
                Ok(dlc)
            })
            .await?
    }

    pub async fn get_typing_notification_controller(&self) -> Result<TypingNotificationController> {
        // if not exists, create new controller and return it.
        // thus Result is necessary but Option is not necessary.
        let client = self.client.clone();
        let typing_notification_controller = self.typing_notification_controller.clone();
        RUNTIME
            .spawn(async move {
                if let Some(tnc) = &*typing_notification_controller.read().await {
                    return Ok(tnc.clone());
                }
                let tnc = TypingNotificationController::new();
                client
                    .register_event_handler_context(tnc.clone())
                    .register_event_handler(
                        |ev: SyncEphemeralRoomEvent<TypingEventContent>,
                         room: MatrixRoom,
                         Ctx(tnc): Ctx<TypingNotificationController>| async move {
                            tnc.process_ephemeral_event(ev, &room);
                        },
                    )
                    .await;
                *typing_notification_controller.write().await = Some(tnc.clone());
                Ok(tnc)
            })
            .await?
    }

    pub async fn get_receipt_notification_controller(
        &self,
    ) -> Result<ReceiptNotificationController> {
        // if not exists, create new controller and return it.
        // thus Result is necessary but Option is not necessary.
        let client = self.client.clone();
        let receipt_notification_controller = self.receipt_notification_controller.clone();
        RUNTIME
            .spawn(async move {
                if let Some(rnc) = &*receipt_notification_controller.read().await {
                    return Ok(rnc.clone());
                }
                let rnc = ReceiptNotificationController::new();
                client
                    .register_event_handler_context(rnc.clone())
                    .register_event_handler(
                        |ev: SyncEphemeralRoomEvent<ReceiptEventContent>,
                         room: MatrixRoom,
                         Ctx(rnc): Ctx<ReceiptNotificationController>| async move {
                            rnc.process_ephemeral_event(ev, &room);
                        },
                    )
                    .await;
                *receipt_notification_controller.write().await = Some(rnc.clone());
                Ok(rnc)
            })
            .await?
    }
}<|MERGE_RESOLUTION|>--- conflicted
+++ resolved
@@ -8,15 +8,10 @@
 
 #[cfg(feature = "with-mocks")]
 use effektio_core::mocks::gen_mock_faqs;
-<<<<<<< HEAD
-
-use futures::{stream, StreamExt};
-use futures_signals::signal::{channel, Receiver, SignalExt, SignalStream};
-=======
+
 use futures::{stream, StreamExt};
 use futures_signals::signal::{channel, Receiver, SignalExt, SignalStream};
 use log::info;
->>>>>>> 487dcf94
 use matrix_sdk::{
     config::SyncSettings,
     event_handler::Ctx,
@@ -38,22 +33,17 @@
 };
 
 use super::{
-<<<<<<< HEAD
-    api::FfiBuffer, Account, Conversation, DeviceListsController, Group, MembershipController,
-    ReceiptNotificationController, Room, SessionVerificationController,
-    TypingNotificationController, RUNTIME,
-=======
     account::Account,
     api::FfiBuffer,
     conversation::{Conversation, ConversationController},
     device_lists::DeviceListsController,
     group::Group,
+    membership::MembershipController,
     receipt_notification::ReceiptNotificationController,
     room::Room,
     session_verification::SessionVerificationController,
     typing_notification::TypingNotificationController,
     RUNTIME,
->>>>>>> 487dcf94
 };
 
 #[derive(Default, Builder, Debug)]
@@ -163,14 +153,10 @@
             let state = state.clone();
             let session_verification_controller = session_verification_controller.clone();
             let device_lists_controller = device_lists_controller.clone();
-<<<<<<< HEAD
-            let user_id = client.user_id().expect("No User ID found");
+            conversation_controller.setup(&client).await;
 
             let mut membership_controller = membership_controller.clone();
             membership_controller.setup(&client).await;
-=======
-            conversation_controller.setup(&client).await;
->>>>>>> 487dcf94
 
             // fetch the events that received when offline
             client
