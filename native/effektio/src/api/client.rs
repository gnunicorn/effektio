--- conflicted
+++ resolved
@@ -6,12 +6,12 @@
     RestoreToken,
 };
 use futures::{
-<<<<<<< HEAD
+    channel::mpsc::{channel, Receiver, Sender},
     stream, Stream, StreamExt,
-    channel::mpsc::{channel, Sender, Receiver},
 };
 use matrix_sdk::{
     config::SyncSettings,
+    encryption::verification::{SasVerification, Verification},
     media::{MediaFormat, MediaRequest},
     room::Room as MatrixRoom,
     ruma::{
@@ -19,39 +19,23 @@
             room::message::{
                 MessageType, OriginalSyncRoomMessageEvent, TextMessageEventContent,
             },
-            AnyStrippedStateEvent,
+            AnyStrippedStateEvent, AnySyncMessageLikeEvent, AnySyncRoomEvent,
+            AnyToDeviceEvent, SyncMessageLikeEvent,
         },
         serde::Raw,
         OwnedUserId, RoomId, UserId,
-=======
-    channel::mpsc::{channel, Receiver, Sender},
-    stream, Stream, StreamExt,
-};
-use matrix_sdk::{
-    config::SyncSettings,
-    encryption::verification::{SasVerification, Verification},
-    media::{MediaFormat, MediaRequest},
-    ruma::{
-        self,
-        events::{
-            room::message::MessageType, AnySyncMessageLikeEvent, AnySyncRoomEvent,
-            AnyToDeviceEvent, SyncMessageLikeEvent,
-        },
-        RoomId, UserId,
->>>>>>> 6a6fc405
     },
     Client as MatrixClient, LoopCtrl,
 };
 use parking_lot::{Mutex, RwLock};
-<<<<<<< HEAD
 use serde_json::Value;
-use std::{sync::Arc, time::Duration};
-=======
-use std::sync::{
-    atomic::{AtomicBool, Ordering},
-    Arc,
+use std::{
+    sync::{
+        atomic::{AtomicBool, Ordering},
+        Arc,
+    },
+    time::Duration,
 };
->>>>>>> 6a6fc405
 
 use super::{api, Account, Conversation, Group, Room, RUNTIME};
 
@@ -192,7 +176,6 @@
 }
 
 // thread callback must be global function, not member function
-<<<<<<< HEAD
 async fn handle_stripped_state_event(
     event: &Raw<AnyStrippedStateEvent>,
     user_id: &UserId,
@@ -224,7 +207,7 @@
     }
 }
 
-=======
+// thread callback must be global function, not member function
 async fn handle_to_device_event(
     event: &AnyToDeviceEvent,
     client: &MatrixClient,
@@ -479,7 +462,6 @@
     }
 }
 
->>>>>>> 6a6fc405
 impl Client {
     pub(crate) fn new(client: MatrixClient, state: ClientState) -> Self {
         Client {
@@ -491,9 +473,6 @@
     pub(crate) fn start_sync(&self) -> SyncState {
         let client = self.client.clone();
         let state = self.state.clone();
-<<<<<<< HEAD
-        let sync_settings = SyncSettings::new().timeout(Duration::from_secs(5));
-=======
         let (first_synced_tx, first_synced_rx) = futures_signals::signal::channel(false);
 
         let (to_device_tx, to_device_rx) = channel::<CrossSigningEvent>(10); // dropping after more than 10 items queued
@@ -503,12 +482,10 @@
         let first_synced_arc = Arc::new(first_synced_tx);
         let initial_sync = Arc::new(AtomicBool::from(true));
         let sync_state = SyncState::new(to_device_rx, sync_msg_like_rx, first_synced_rx);
->>>>>>> 6a6fc405
 
         RUNTIME.spawn(async move {
             let client = client.clone();
             let state = state.clone();
-<<<<<<< HEAD
             let user_id = client.user_id().await.expect("No User ID found");
 
             // load cached events
@@ -530,48 +507,7 @@
             // fetch the events that received when offline
             client
                 .clone()
-                .sync_with_callback(sync_settings, |response| {
-                    let client = client.clone();
-                    let state = state.clone();
-                    let user_id = user_id.clone();
-
-                    async move {
-                        if !state.read().has_first_synced {
-                            state.write().has_first_synced = true;
-                            for (room_id, room) in response.rooms.invite {
-                                let r = client.get_room(&room_id).unwrap();
-                                let room_name = r.display_name().await.unwrap();
-                                for event in room.invite_state.events {
-                                    handle_stripped_state_event(&event, &user_id, &room_id, room_name.to_string(), &state);
-                                }
-                            }
-                            // the lock is unlocked here when `s` goes out of scope.
-                        }
-                        if state.read().should_stop_syncing {
-                            state.write().is_syncing = false;
-                            return LoopCtrl::Break;
-                        } else if !state.read().is_syncing {
-                            state.write().is_syncing = true;
-                        }
-                        LoopCtrl::Continue
-                    }
-                })
-                .await;
-
-            // monitor current events
-            client
-                .clone()
-                .register_event_handler(|ev: OriginalSyncRoomMessageEvent, room: MatrixRoom| async move {
-                    if let MatrixRoom::Joined(room) = room {
-                        let msg_body = match ev.content.msgtype {
-                            MessageType::Text(TextMessageEventContent { body, .. }) => body,
-                            _ => return,
-                        };
-=======
-
-            client
-                .clone()
-                .sync_with_callback(SyncSettings::new(), move |response| {
+                .sync_with_callback(SyncSettings::new(), |response| {
                     let client = client.clone();
                     let state = state.clone();
                     let to_device_arc = to_device_arc.clone();
@@ -628,18 +564,35 @@
 
                         let _ = first_synced_arc.send(true);
                         if !(*state).read().has_first_synced {
-                            (*state).write().has_first_synced = true
+                            (*state).write().has_first_synced = true;
+                            for (room_id, room) in response.rooms.invite {
+                                let r = client.get_room(&room_id).unwrap();
+                                let room_name = r.display_name().await.unwrap();
+                                for event in room.invite_state.events {
+                                    handle_stripped_state_event(&event, &user_id, &room_id, room_name.to_string(), &state);
+                                }
+                            }
                         }
                         if (*state).read().should_stop_syncing {
                             (*state).write().is_syncing = false;
-                            // the lock is unlocked here when `s` goes out of scope.
                             return LoopCtrl::Break;
                         } else if !(*state).read().is_syncing {
                             (*state).write().is_syncing = true;
                         }
-                        // the lock is unlocked here when `s` goes out of scope.
                         LoopCtrl::Continue
->>>>>>> 6a6fc405
+                    }
+                })
+                .await;
+
+            // monitor current events
+            client
+                .clone()
+                .register_event_handler(|ev: OriginalSyncRoomMessageEvent, room: MatrixRoom| async move {
+                    if let MatrixRoom::Joined(room) = room {
+                        let msg_body = match ev.content.msgtype {
+                            MessageType::Text(TextMessageEventContent { body, .. }) => body,
+                            _ => return,
+                        };
                     }
                 })
                 .await;
@@ -768,10 +721,10 @@
         self.account().await?.avatar().await
     }
 
-<<<<<<< HEAD
     pub fn invitations(&self) -> Vec<Invitation> {
         self.state.read().invitations.clone()
-=======
+    }
+
     pub async fn accept_verification_request(
         &self,
         sender: String,
@@ -1334,6 +1287,5 @@
         sleep(Duration::from_secs(3600)).await;
 
         Ok(())
->>>>>>> 6a6fc405
     }
 }