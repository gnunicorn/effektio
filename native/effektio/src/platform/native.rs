--- conflicted
+++ resolved
@@ -1,24 +1,10 @@
-<<<<<<< HEAD
+use anyhow::Result;
 use matrix_sdk::{Client, ClientBuilder};
 use sanitize_filename_reader_friendly::sanitize;
 use std::{fs::create_dir_all, path::PathBuf};
 
 pub fn new_client_config(base_path: String, home: String) -> anyhow::Result<ClientBuilder> {
     Ok(Client::builder().user_agent("effektio-test-platform"))
-=======
-use anyhow::Result;
-use matrix_sdk::{store::make_store_config, Client, ClientBuilder};
-use sanitize_filename_reader_friendly::sanitize;
-use std::{fs::create_dir_all, path::PathBuf};
-
-pub fn new_client_config(base_path: String, home: String) -> Result<ClientBuilder> {
-    let data_path = PathBuf::from(base_path).join(sanitize(&home));
-    create_dir_all(&data_path)?;
-    let builder = Client::builder()
-        .store_config(make_store_config(&data_path, None)?)
-        .user_agent("effektio-test-platform");
-    Ok(builder)
->>>>>>> 5286e289
 }
 
 pub fn init_logging(filter: Option<String>) -> Result<()> {
