--- conflicted
+++ resolved
@@ -32,10 +32,6 @@
 
 /// generate news mock items
 fn gen_mock_news() -> Vec<News>;
-<<<<<<< HEAD
-
-=======
->>>>>>> 6a6fc405
 
 /// Representing a color
 object Color {
@@ -344,10 +340,9 @@
     /// Get the FAQs for the client
     fn faqs() -> Future<Result<Vec<Faq>>>;
 
-<<<<<<< HEAD
     /// Get the invitation list
     fn invitations() -> Vec<Invitation>;
-=======
+
     /// Accept the AnyToDeviceEvent::KeyVerificationRequest
     fn accept_verification_request(sender: string, event_id: string) -> Future<Result<bool>>;
 
@@ -379,5 +374,4 @@
 
     /// Get user id of event sender
     fn get_sender() -> string;
->>>>>>> 6a6fc405
 }