[package]
name = "effektio"
version = "0.1.0"
edition = "2021"
rust-version = "1.58"
description = "SDK of the effektio app"
homepage = "https://effekto.org"
repository = "https://github.com/effektio/effektio"
license-file = "../../LICENSE.txt"

[features]
default = [ "with-mocks" ]
with-mocks = [ "effektio-core/with-mocks" ]
cbindgen = [ ]

[build-dependencies]
ffi-gen = { git = "https://github.com/effektio/ffi-gen" }
cbindgen = "0.20.0"

[dependencies]
anyhow = "1.0.51"
assign = "1.1.1"
derive_builder = "0.10.2"
ffi-gen-macro = { git = "https://github.com/effektio/ffi-gen" }
futures = "0.3.17"
lazy_static = "1.4"
log = "0.4"
log-panics = "2.0.0"
mime = "0.3.16"
parking_lot = "0.11.2"
ruma = "0.6.1"
sanitize-filename-reader-friendly = "2.2.1"
serde = { version = "1", features = ["derive"] }
serde_json = { version = "1" }
tokio = "1"
tracing = { version = "0.1.29", default-features = false }
tracing-log = "0.1.2"
tracing-subscriber = { version = "0.3.3", default-features = false, features = ["env-filter", "fmt"] }
url = "2.2.2"

[dev-dependencies]
tokio = { version = "1", features = ["rt-multi-thread", "macros"] }

[dependencies.effektio-core]
path = "../core"

[dependencies.matrix-sdk]
git = "https://github.com/matrix-org/matrix-rust-sdk/"
default-features = false
features = [
    "e2e-encryption",
    "rustls-tls",
#    "qrcode",
    "sled",
    "anyhow",
]

#   ----   WASM
[target.'cfg(target_arch = "wasm32")'.dependencies]
tracing-wasm = "0.2.1"
wasm-bindgen-futures = "0.4.28"

#   ----  ANDROID
[target.'cfg(target_os = "android")'.dependencies]
tracing-android = "0.2"
android_logger = "0.10.1"
tokio = { version = "1", features = ["rt-multi-thread", "parking_lot", "sync"] }

[lib]
name = "effektio"
<<<<<<< HEAD
crate-type = ["cdylib", "staticlib"]

[dev-dependencies]
tokio = { version = "1", features = ["rt-multi-thread", "macros"] }
tokio-test = "*"
zenv = "0.8.0"
=======
crate-type = ["cdylib", "staticlib", "lib"]
>>>>>>> 7c6e93c1
<|MERGE_RESOLUTION|>--- conflicted
+++ resolved
@@ -40,6 +40,8 @@
 
 [dev-dependencies]
 tokio = { version = "1", features = ["rt-multi-thread", "macros"] }
+tokio-test = "*"
+zenv = "0.8.0"
 
 [dependencies.effektio-core]
 path = "../core"
@@ -68,13 +70,4 @@
 
 [lib]
 name = "effektio"
-<<<<<<< HEAD
-crate-type = ["cdylib", "staticlib"]
-
-[dev-dependencies]
-tokio = { version = "1", features = ["rt-multi-thread", "macros"] }
-tokio-test = "*"
-zenv = "0.8.0"
-=======
-crate-type = ["cdylib", "staticlib", "lib"]
->>>>>>> 7c6e93c1
+crate-type = ["cdylib", "staticlib", "lib"]