[package]
name = "effektio"
version = "0.1.0"
edition = "2021"
rust-version = "1.58"
<<<<<<< HEAD

# See more keys and their definitions at https://doc.rust-lang.org/cargo/reference/manifest.html
=======
description = "Core types and features of the effektio app"
homepage = "https://effekto.org"
repository = "https://github.com/effektio/effektio"
license-file = "../../LICENSE.txt"
>>>>>>> 03c92b24

[build-dependencies]
ffi-gen = { git = "https://github.com/effektio/ffi-gen" }

[dependencies]
anyhow = "1.0.51"
ffi-gen = { git = "https://github.com/effektio/ffi-gen" }
ffi-gen-macro = { git = "https://github.com/effektio/ffi-gen" }
tokio = "1"
futures = "0.3.17"
lazy_static = "1.4"
parking_lot = "0.11.2"
serde = { version = "1", features = ["derive"] }
serde_json = { version = "1" }
url = "2.2.2"
log-panics = "2.0.0"
log = "0.4"
tracing = { version = "0.1.29", default-features = false }
tracing-log = "0.1.2"
tracing-subscriber = { version = "0.3.3", default-features = false, features = ["env-filter", "fmt"] }
sanitize-filename-reader-friendly = "2.2.1"
derive_builder = "0.10.2"

[dependencies.effektio-core]
path = "../core"

[dependencies.matrix-sdk]
git = "https://github.com/matrix-org/matrix-rust-sdk/"
default-features = false
features = [
#    "encryption",
    "rustls-tls",
#    "qrcode",
#    "sled_cryptostore",
    "sled_state_store",
    "anyhow",
]

#   ----   WASM
[target.'cfg(target_arch = "wasm32")'.dependencies]
tracing-wasm = "0.2.1"
wasm-bindgen-futures = "0.4.28"

#   ----  ANDROID
[target.'cfg(target_os = "android")'.dependencies]
tracing-android = "0.2"
android_logger = "0.10.1"
tokio = { version = "1", features = ["rt-multi-thread", "parking_lot"] }

[lib]
name = "effektio"
crate-type = ["cdylib", "staticlib"]<|MERGE_RESOLUTION|>--- conflicted
+++ resolved
@@ -3,22 +3,16 @@
 version = "0.1.0"
 edition = "2021"
 rust-version = "1.58"
-<<<<<<< HEAD
-
-# See more keys and their definitions at https://doc.rust-lang.org/cargo/reference/manifest.html
-=======
 description = "Core types and features of the effektio app"
 homepage = "https://effekto.org"
 repository = "https://github.com/effektio/effektio"
 license-file = "../../LICENSE.txt"
->>>>>>> 03c92b24
 
 [build-dependencies]
 ffi-gen = { git = "https://github.com/effektio/ffi-gen" }
 
 [dependencies]
 anyhow = "1.0.51"
-ffi-gen = { git = "https://github.com/effektio/ffi-gen" }
 ffi-gen-macro = { git = "https://github.com/effektio/ffi-gen" }
 tokio = "1"
 futures = "0.3.17"
