[package]
name = "effektio-core"
authors = [ "ben@effektio.org" ]
version = "0.1.0"
edition = "2021"
rust-version = "1.58"
description = "Core types and features of the effektio app"
homepage = "https://effekto.org"
repository = "https://github.com/effektio/effektio"
license-file = "../../LICENSE.txt"

[features]
with-mocks = ["fake", 'rand']

[dependencies]
serde = "1.0.136"
serde_repr = "0.1"
csscolorparser = { version = "0.5.0", features = ["serde"] }
chrono = {version = "0.4", default-features = false, features = ["serde"]}
chrono-tz = { version = "0.5", default-features = false, features = ["serde"] }
url = { version = "2.2.2", features = ["serde"] }
ruma = "0.6.1"
<<<<<<< HEAD
=======

# with-mocks
fake = { version = "2.4", optional = true, features = ["derive"] }
rand = { version = "0.8", optional = true }
>>>>>>> 68855d95

[dependencies.matrix-sdk]
git = "https://github.com/matrix-org/matrix-rust-sdk/"
default-features = false

[dev-dependencies]
serde_json = "1.0.78"

[dev-dependencies.matrix-sdk]
git = "https://github.com/matrix-org/matrix-rust-sdk/"
features = ["rustls-tls"]
default-features = false<|MERGE_RESOLUTION|>--- conflicted
+++ resolved
@@ -20,13 +20,10 @@
 chrono-tz = { version = "0.5", default-features = false, features = ["serde"] }
 url = { version = "2.2.2", features = ["serde"] }
 ruma = "0.6.1"
-<<<<<<< HEAD
-=======
 
 # with-mocks
 fake = { version = "2.4", optional = true, features = ["derive"] }
 rand = { version = "0.8", optional = true }
->>>>>>> 68855d95
 
 [dependencies.matrix-sdk]
 git = "https://github.com/matrix-org/matrix-rust-sdk/"
