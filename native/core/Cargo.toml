--- conflicted
+++ resolved
@@ -19,23 +19,18 @@
 chrono = {version = "0.4", default-features = false, features = ["serde"]}
 chrono-tz = { version = "0.5", default-features = false, features = ["serde"] }
 url = { version = "2.2.2", features = ["serde"] }
-<<<<<<< HEAD
 anyhow = "1.0.53"
-=======
-ruma = "0.6.1"
 
 # with-mocks
 fake = { version = "2.4", optional = true, features = ["derive"] }
 rand = { version = "0.8", optional = true }
->>>>>>> 7490bff9
 
 [dependencies.matrix-sdk]
 git = "https://github.com/matrix-org/matrix-rust-sdk/"
 default-features = false
 
 [dependencies.ruma]
-git = "https://github.com/ruma/ruma"
-rev = "deea762b8"
+version = "0.6.1"
 features = ["events", "unstable-msc2677",  "client-api-c", "compat", "rand", "unstable-msc2448"]
 
 [dev-dependencies]
